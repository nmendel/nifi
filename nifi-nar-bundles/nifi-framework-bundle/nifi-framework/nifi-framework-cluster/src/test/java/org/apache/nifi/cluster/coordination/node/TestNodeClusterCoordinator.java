--- conflicted
+++ resolved
@@ -61,14 +61,11 @@
     private ClusterCoordinationProtocolSenderListener senderListener;
     private List<NodeConnectionStatus> nodeStatuses;
 
-<<<<<<< HEAD
     private NiFiProperties createProperties() {
         final Map<String,String> addProps = new HashMap<>();
         addProps.put("nifi.zookeeper.connect.string", "localhost:2181");
         return NiFiProperties.createBasicNiFiProperties(null, addProps);
     }
-=======
->>>>>>> e42ea9ad
 
     @Before
     public void setup() throws IOException {
@@ -81,7 +78,7 @@
         final RevisionManager revisionManager = Mockito.mock(RevisionManager.class);
         Mockito.when(revisionManager.getAllRevisions()).thenReturn(Collections.emptyList());
 
-        coordinator = new NodeClusterCoordinator(senderListener, eventReporter, null, null, revisionManager) {
+        coordinator = new NodeClusterCoordinator(senderListener, eventReporter, null, null, revisionManager, createProperties()) {
             @Override
             void notifyOthersOfNodeStatusChange(NodeConnectionStatus updatedStatus, boolean notifyAllNodes, boolean waitForCoordinator) {
                 nodeStatuses.add(updatedStatus);
@@ -136,7 +133,7 @@
         final RevisionManager revisionManager = Mockito.mock(RevisionManager.class);
         Mockito.when(revisionManager.getAllRevisions()).thenReturn(Collections.emptyList());
 
-        final NodeClusterCoordinator coordinator = new NodeClusterCoordinator(senderListener, eventReporter, null, null, revisionManager) {
+        final NodeClusterCoordinator coordinator = new NodeClusterCoordinator(senderListener, eventReporter, null, null, revisionManager, createProperties()) {
             @Override
             void notifyOthersOfNodeStatusChange(NodeConnectionStatus updatedStatus, boolean notifyAllNodes, boolean waitForCoordinator) {
             }
@@ -174,7 +171,7 @@
         final RevisionManager revisionManager = Mockito.mock(RevisionManager.class);
         Mockito.when(revisionManager.getAllRevisions()).thenReturn(Collections.emptyList());
 
-        final NodeClusterCoordinator coordinator = new NodeClusterCoordinator(senderListener, eventReporter, null, null, revisionManager) {
+        final NodeClusterCoordinator coordinator = new NodeClusterCoordinator(senderListener, eventReporter, null, null, revisionManager, createProperties()) {
             @Override
             void notifyOthersOfNodeStatusChange(NodeConnectionStatus updatedStatus, boolean notifyAllNodes, boolean waitForCoordinator) {
             }
@@ -388,11 +385,7 @@
         nodeStatuses.clear();
 
         final NodeConnectionStatus oldStatus = new NodeConnectionStatus(-1L, nodeId1, NodeConnectionState.DISCONNECTED,
-<<<<<<< HEAD
-                DisconnectionCode.BLOCKED_BY_FIREWALL, null, 0L, null);
-=======
             DisconnectionCode.BLOCKED_BY_FIREWALL, null, 0L);
->>>>>>> e42ea9ad
         final NodeStatusChangeMessage msg = new NodeStatusChangeMessage();
         msg.setNodeId(nodeId1);
         msg.setNodeConnectionStatus(oldStatus);
@@ -402,64 +395,6 @@
         Thread.sleep(1000);
         assertTrue(nodeStatuses.isEmpty());
     }
-
-<<<<<<< HEAD
-    @Test(timeout = 5000)
-    public void testUpdateNodeRoles() throws InterruptedException {
-        // Add a connected node
-        final NodeIdentifier nodeId1 = createNodeId(1);
-        final NodeIdentifier nodeId2 = createNodeId(2);
-
-        coordinator.updateNodeStatus(new NodeConnectionStatus(nodeId1, NodeConnectionState.CONNECTED, Collections.emptySet()));
-        // wait for the status change message and clear it
-        while (nodeStatuses.isEmpty()) {
-            Thread.sleep(10L);
-        }
-        nodeStatuses.clear();
-
-        coordinator.updateNodeStatus(new NodeConnectionStatus(nodeId2, NodeConnectionState.CONNECTED, Collections.emptySet()));
-        // wait for the status change message and clear it
-        while (nodeStatuses.isEmpty()) {
-            Thread.sleep(10L);
-        }
-        nodeStatuses.clear();
-
-        // Update role of node 1 to primary node
-        coordinator.updateNodeRoles(nodeId1, Collections.singleton(ClusterRoles.PRIMARY_NODE));
-
-        // wait for the status change message
-        while (nodeStatuses.isEmpty()) {
-            Thread.sleep(10L);
-        }
-        // verify the message
-        final NodeConnectionStatus status = nodeStatuses.get(0);
-        assertNotNull(status);
-        assertEquals(nodeId1, status.getNodeIdentifier());
-        assertEquals(NodeConnectionState.CONNECTED, status.getState());
-        assertEquals(Collections.singleton(ClusterRoles.PRIMARY_NODE), status.getRoles());
-        nodeStatuses.clear();
-
-        // Update role of node 2 to primary node. This should trigger 2 status changes -
-        // node 1 should lose primary role & node 2 should gain it
-        coordinator.updateNodeRoles(nodeId2, Collections.singleton(ClusterRoles.PRIMARY_NODE));
-
-        // wait for the status change message
-        while (nodeStatuses.size() < 2) {
-            Thread.sleep(10L);
-        }
-
-        final NodeConnectionStatus status1 = nodeStatuses.get(0);
-        final NodeConnectionStatus status2 = nodeStatuses.get(1);
-        final NodeConnectionStatus id1Msg = (status1.getNodeIdentifier().equals(nodeId1)) ? status1 : status2;
-        final NodeConnectionStatus id2Msg = (status1.getNodeIdentifier().equals(nodeId2)) ? status1 : status2;
-
-        assertNotSame(id1Msg, id2Msg);
-
-        assertTrue(id1Msg.getRoles().isEmpty());
-        assertEquals(Collections.singleton(ClusterRoles.PRIMARY_NODE), id2Msg.getRoles());
-    }
-=======
->>>>>>> e42ea9ad
 
     @Test
     public void testProposedIdentifierResolvedIfConflict() {
