/*
 * Licensed to the Apache Software Foundation (ASF) under one or more
 * contributor license agreements.  See the NOTICE file distributed with
 * this work for additional information regarding copyright ownership.
 * The ASF licenses this file to You under the Apache License, Version 2.0
 * (the "License"); you may not use this file except in compliance with
 * the License.  You may obtain a copy of the License at
 *
 *     http://www.apache.org/licenses/LICENSE-2.0
 *
 * Unless required by applicable law or agreed to in writing, software
 * distributed under the License is distributed on an "AS IS" BASIS,
 * WITHOUT WARRANTIES OR CONDITIONS OF ANY KIND, either express or implied.
 * See the License for the specific language governing permissions and
 * limitations under the License.
 */
package org.apache.nifi.cluster.manager.impl;

import java.io.File;
import java.io.IOException;
import java.io.OutputStream;
import java.io.Serializable;
import java.net.URI;
import java.net.URL;
import java.util.ArrayList;
import java.util.Collection;
import java.util.Collections;
import java.util.Comparator;
import java.util.Date;
import java.util.HashMap;
import java.util.HashSet;
import java.util.LinkedHashMap;
import java.util.LinkedHashSet;
import java.util.List;
import java.util.ListIterator;
import java.util.Map;
import java.util.Queue;
import java.util.Set;
import java.util.Timer;
import java.util.TimerTask;
import java.util.TreeMap;
import java.util.UUID;
import java.util.concurrent.CompletionService;
import java.util.concurrent.ConcurrentLinkedQueue;
import java.util.concurrent.ExecutorCompletionService;
import java.util.concurrent.ExecutorService;
import java.util.concurrent.Executors;
import java.util.concurrent.TimeUnit;
import java.util.concurrent.locks.Lock;
import java.util.concurrent.locks.ReentrantReadWriteLock;
import java.util.regex.Pattern;

import javax.net.ssl.SSLContext;
import javax.ws.rs.HttpMethod;
import javax.ws.rs.WebApplicationException;
import javax.ws.rs.core.StreamingOutput;
import javax.xml.XMLConstants;
import javax.xml.parsers.DocumentBuilder;
import javax.xml.parsers.DocumentBuilderFactory;
import javax.xml.parsers.ParserConfigurationException;
import javax.xml.transform.dom.DOMSource;
import javax.xml.validation.Schema;
import javax.xml.validation.SchemaFactory;
import javax.xml.validation.Validator;

import org.apache.nifi.admin.service.AuditService;
import org.apache.nifi.cluster.BulletinsPayload;
import org.apache.nifi.cluster.ClusterNodeInformation;
import org.apache.nifi.cluster.HeartbeatPayload;
import org.apache.nifi.cluster.NodeInformation;
import org.apache.nifi.cluster.context.ClusterContext;
import org.apache.nifi.cluster.context.ClusterContextImpl;
import org.apache.nifi.cluster.event.Event;
import org.apache.nifi.cluster.event.EventManager;
import org.apache.nifi.cluster.firewall.ClusterNodeFirewall;
import org.apache.nifi.cluster.flow.ClusterDataFlow;
import org.apache.nifi.cluster.flow.DaoException;
import org.apache.nifi.cluster.flow.DataFlowManagementService;
import org.apache.nifi.cluster.flow.PersistedFlowState;
import org.apache.nifi.cluster.manager.HttpClusterManager;
import org.apache.nifi.cluster.manager.HttpRequestReplicator;
import org.apache.nifi.cluster.manager.HttpResponseMapper;
import org.apache.nifi.cluster.manager.NodeResponse;
import org.apache.nifi.cluster.manager.exception.ConnectingNodeMutableRequestException;
import org.apache.nifi.cluster.manager.exception.DisconnectedNodeMutableRequestException;
import org.apache.nifi.cluster.manager.exception.IllegalClusterStateException;
import org.apache.nifi.cluster.manager.exception.IllegalNodeDeletionException;
import org.apache.nifi.cluster.manager.exception.IllegalNodeDisconnectionException;
import org.apache.nifi.cluster.manager.exception.IllegalNodeReconnectionException;
import org.apache.nifi.cluster.manager.exception.IneligiblePrimaryNodeException;
import org.apache.nifi.cluster.manager.exception.NoConnectedNodesException;
import org.apache.nifi.cluster.manager.exception.NoResponseFromNodesException;
import org.apache.nifi.cluster.manager.exception.NodeDisconnectionException;
import org.apache.nifi.cluster.manager.exception.NodeReconnectionException;
import org.apache.nifi.cluster.manager.exception.PrimaryRoleAssignmentException;
import org.apache.nifi.cluster.manager.exception.SafeModeMutableRequestException;
import org.apache.nifi.cluster.manager.exception.UnknownNodeException;
import org.apache.nifi.cluster.manager.exception.UriConstructionException;
import org.apache.nifi.cluster.node.Node;
import org.apache.nifi.cluster.node.Node.Status;
import org.apache.nifi.cluster.protocol.ConnectionRequest;
import org.apache.nifi.cluster.protocol.ConnectionResponse;
import org.apache.nifi.cluster.protocol.Heartbeat;
import org.apache.nifi.cluster.protocol.NodeBulletins;
import org.apache.nifi.cluster.protocol.NodeIdentifier;
import org.apache.nifi.cluster.protocol.ProtocolException;
import org.apache.nifi.cluster.protocol.ProtocolHandler;
import org.apache.nifi.cluster.protocol.StandardDataFlow;
import org.apache.nifi.cluster.protocol.impl.ClusterManagerProtocolSenderListener;
import org.apache.nifi.cluster.protocol.impl.ClusterServicesBroadcaster;
import org.apache.nifi.cluster.protocol.message.ConnectionRequestMessage;
import org.apache.nifi.cluster.protocol.message.ConnectionResponseMessage;
import org.apache.nifi.cluster.protocol.message.ControllerStartupFailureMessage;
import org.apache.nifi.cluster.protocol.message.DisconnectMessage;
import org.apache.nifi.cluster.protocol.message.HeartbeatMessage;
import org.apache.nifi.cluster.protocol.message.NodeBulletinsMessage;
import org.apache.nifi.cluster.protocol.message.PrimaryRoleAssignmentMessage;
import org.apache.nifi.cluster.protocol.message.ProtocolMessage;
import org.apache.nifi.cluster.protocol.message.ProtocolMessage.MessageType;
import org.apache.nifi.cluster.protocol.message.ReconnectionRequestMessage;
import org.apache.nifi.components.PropertyDescriptor;
import org.apache.nifi.controller.ControllerService;
import org.apache.nifi.controller.Heartbeater;
import org.apache.nifi.controller.ReportingTaskNode;
import org.apache.nifi.controller.ValidationContextFactory;
import org.apache.nifi.controller.reporting.ClusteredReportingTaskNode;
import org.apache.nifi.controller.reporting.ReportingTaskInstantiationException;
import org.apache.nifi.controller.reporting.StandardReportingInitializationContext;
import org.apache.nifi.controller.scheduling.StandardProcessScheduler;
import org.apache.nifi.controller.scheduling.TimerDrivenSchedulingAgent;
import org.apache.nifi.controller.service.ControllerServiceNode;
import org.apache.nifi.controller.service.ControllerServiceProvider;
import org.apache.nifi.controller.service.StandardControllerServiceProvider;
import org.apache.nifi.controller.status.ProcessGroupStatus;
import org.apache.nifi.controller.status.RemoteProcessGroupStatus;
import org.apache.nifi.controller.status.history.ComponentStatusRepository;
import org.apache.nifi.controller.status.history.MetricDescriptor;
import org.apache.nifi.controller.status.history.StatusHistory;
import org.apache.nifi.controller.status.history.StatusHistoryUtil;
import org.apache.nifi.controller.status.history.StatusSnapshot;
import org.apache.nifi.diagnostics.GarbageCollection;
import org.apache.nifi.diagnostics.StorageUsage;
import org.apache.nifi.diagnostics.SystemDiagnostics;
import org.apache.nifi.encrypt.StringEncryptor;
import org.apache.nifi.engine.FlowEngine;
import org.apache.nifi.events.BulletinFactory;
import org.apache.nifi.events.VolatileBulletinRepository;
import org.apache.nifi.framework.security.util.SslContextFactory;
import org.apache.nifi.io.socket.multicast.DiscoverableService;
import org.apache.nifi.logging.NiFiLog;
import org.apache.nifi.nar.ExtensionManager;
import org.apache.nifi.nar.NarCloseable;
import org.apache.nifi.nar.NarThreadContextClassLoader;
import org.apache.nifi.processor.StandardValidationContextFactory;
import org.apache.nifi.remote.RemoteResourceManager;
import org.apache.nifi.remote.RemoteSiteListener;
import org.apache.nifi.remote.SocketRemoteSiteListener;
import org.apache.nifi.remote.protocol.socket.ClusterManagerServerProtocol;
import org.apache.nifi.reporting.Bulletin;
import org.apache.nifi.reporting.BulletinRepository;
import org.apache.nifi.reporting.InitializationException;
import org.apache.nifi.reporting.ReportingInitializationContext;
import org.apache.nifi.reporting.ReportingTask;
import org.apache.nifi.reporting.Severity;
import org.apache.nifi.scheduling.SchedulingStrategy;
import org.apache.nifi.util.DomUtils;
import org.apache.nifi.util.FormatUtils;
import org.apache.nifi.util.NiFiProperties;
import org.apache.nifi.web.Revision;
import org.apache.nifi.web.api.dto.FlowSnippetDTO;
import org.apache.nifi.web.api.dto.NodeDTO;
import org.apache.nifi.web.api.dto.ProcessGroupDTO;
import org.apache.nifi.web.api.dto.ProcessorDTO;
import org.apache.nifi.web.api.dto.RemoteProcessGroupContentsDTO;
import org.apache.nifi.web.api.dto.RemoteProcessGroupDTO;
import org.apache.nifi.web.api.dto.RemoteProcessGroupPortDTO;
import org.apache.nifi.web.api.dto.provenance.ProvenanceDTO;
import org.apache.nifi.web.api.dto.provenance.ProvenanceEventDTO;
import org.apache.nifi.web.api.dto.provenance.ProvenanceRequestDTO;
import org.apache.nifi.web.api.dto.provenance.ProvenanceResultsDTO;
import org.apache.nifi.web.api.dto.status.ClusterStatusHistoryDTO;
import org.apache.nifi.web.api.dto.status.NodeStatusHistoryDTO;
import org.apache.nifi.web.api.dto.status.StatusHistoryDTO;
import org.apache.nifi.web.api.dto.status.StatusSnapshotDTO;
import org.apache.nifi.web.api.entity.FlowSnippetEntity;
import org.apache.nifi.web.api.entity.ProcessGroupEntity;
import org.apache.nifi.web.api.entity.ProcessorEntity;
import org.apache.nifi.web.api.entity.ProcessorsEntity;
import org.apache.nifi.web.api.entity.ProvenanceEntity;
import org.apache.nifi.web.api.entity.ProvenanceEventEntity;
import org.apache.nifi.web.api.entity.RemoteProcessGroupEntity;
import org.apache.nifi.web.api.entity.RemoteProcessGroupsEntity;
import org.apache.nifi.web.util.WebUtils;
import org.apache.commons.lang3.StringUtils;
import org.slf4j.Logger;
import org.slf4j.LoggerFactory;
import org.w3c.dom.DOMException;
import org.w3c.dom.Document;
import org.w3c.dom.Element;
import org.w3c.dom.NodeList;
import org.xml.sax.SAXException;
import org.xml.sax.SAXParseException;

import com.sun.jersey.api.client.ClientResponse;

import org.apache.nifi.cluster.protocol.message.ReconnectionFailureMessage;

/**
 * Provides a cluster manager implementation. The manager federates incoming
 * HTTP client requests to the nodes' external API using the HTTP protocol. The
 * manager also communicates with nodes using the nodes' internal socket
 * protocol.
 *
 * The manager's socket address may broadcasted using multicast if a
 * MulticastServiceBroadcaster instance is set on this instance. The manager
 * instance must be started after setting the broadcaster.
 *
 * The manager may be configured with an EventManager for recording noteworthy
 * lifecycle events (e.g., first heartbeat received, node status change).
 *
 * The start() and stop() methods must be called to initialize and stop the
 * instance.
 *
 * @author unattributed
 */
public class WebClusterManager implements HttpClusterManager, ProtocolHandler, ControllerServiceProvider {

    public static final String ROOT_GROUP_ID_ALIAS = "root";
    public static final String BULLETIN_CATEGORY = "Clustering";

    private static final Logger logger = new NiFiLog(LoggerFactory.getLogger(WebClusterManager.class));
    private static final Logger heartbeatLogger = new NiFiLog(LoggerFactory.getLogger("org.apache.nifi.cluster.heartbeat"));

    /**
     * The HTTP header to store a cluster context. An example of what may be
     * stored in the context is a node's auditable actions in response to a
     * cluster request. The cluster context is serialized using Java's
     * serialization mechanism and hex encoded.
     */
    public static final String CLUSTER_CONTEXT_HTTP_HEADER = "X-ClusterContext";

    /**
     * HTTP Header that stores a unique ID for each request that is replicated
     * to the nodes. This is used for logging purposes so that request
     * information, such as timing, can be correlated between the NCM and the
     * nodes
     */
    public static final String REQUEST_ID_HEADER = "X-RequestID";

    /**
     * The HTTP header that the NCM specifies to ask a node if they are able to
     * process a given request. The value is always 150-NodeContinue. The node
     * will respond with 150 CONTINUE if it is able to process the request, 417
     * EXPECTATION_FAILED otherwise.
     */
    public static final String NCM_EXPECTS_HTTP_HEADER = "X-NcmExpects";
    public static final int NODE_CONTINUE_STATUS_CODE = 150;

    /**
     * The HTTP header that the NCM specifies to indicate that a node should
     * invalidate the specified user group. This is done to ensure that user
     * cache is not stale when an administrator modifies a group through the UI.
     */
    public static final String CLUSTER_INVALIDATE_USER_GROUP_HEADER = "X-ClusterInvalidateUserGroup";

    /**
     * The HTTP header that the NCM specifies to indicate that a node should
     * invalidate the specified user. This is done to ensure that user cache is
     * not stale when an administrator modifies a user through the UI.
     */
    public static final String CLUSTER_INVALIDATE_USER_HEADER = "X-ClusterInvalidateUser";

    /**
     * The default number of seconds to respond to a connecting node if the
     * manager cannot provide it with a current data flow.
     */
    private static final int DEFAULT_CONNECTION_REQUEST_TRY_AGAIN_SECONDS = 5;

    public static final String DEFAULT_COMPONENT_STATUS_REPO_IMPLEMENTATION = "org.apache.nifi.controller.status.history.VolatileComponentStatusRepository";

    public static final Pattern PROCESSORS_URI_PATTERN = Pattern.compile("/nifi-api/controller/process-groups/(?:(?:root)|(?:[a-f0-9\\-]{36}))/processors");
    public static final Pattern PROCESSOR_URI_PATTERN = Pattern.compile("/nifi-api/controller/process-groups/(?:(?:root)|(?:[a-f0-9\\-]{36}))/processors/[a-f0-9\\-]{36}");

    public static final Pattern REMOTE_PROCESS_GROUPS_URI_PATTERN = Pattern.compile("/nifi-api/controller/process-groups/(?:(?:root)|(?:[a-f0-9\\-]{36}))/remote-process-groups");
    public static final Pattern REMOTE_PROCESS_GROUP_URI_PATTERN = Pattern.compile("/nifi-api/controller/process-groups/(?:(?:root)|(?:[a-f0-9\\-]{36}))/remote-process-groups/[a-f0-9\\-]{36}");

    public static final Pattern PROCESS_GROUP_URI_PATTERN = Pattern.compile("/nifi-api/controller/process-groups/(?:(?:root)|(?:[a-f0-9\\-]{36}))");
    public static final Pattern TEMPLATE_INSTANCE_URI_PATTERN = Pattern.compile("/nifi-api/controller/process-groups/(?:(?:root)|(?:[a-f0-9\\-]{36}))/template-instance");
    public static final Pattern FLOW_SNIPPET_INSTANCE_URI_PATTERN = Pattern.compile("/nifi-api/controller/process-groups/(?:(?:root)|(?:[a-f0-9\\-]{36}))/snippet-instance");

    public static final String PROVENANCE_URI = "/nifi-api/controller/provenance";
    public static final Pattern PROVENANCE_QUERY_URI = Pattern.compile("/nifi-api/controller/provenance/[a-f0-9\\-]{36}");
    public static final Pattern PROVENANCE_EVENT_URI = Pattern.compile("/nifi-api/controller/provenance/events/[0-9]+");

    private final NiFiProperties properties;
    private final HttpRequestReplicator httpRequestReplicator;
    private final HttpResponseMapper httpResponseMapper;
    private final DataFlowManagementService dataFlowManagementService;
    private final ClusterManagerProtocolSenderListener senderListener;
    private final StringEncryptor encryptor;
    private final Queue<Heartbeat> pendingHeartbeats = new ConcurrentLinkedQueue<>();
    private final ReentrantReadWriteLock resourceRWLock = new ReentrantReadWriteLock();
    private final ClusterManagerLock readLock = new ClusterManagerLock(resourceRWLock.readLock(), "Read");
    private final ClusterManagerLock writeLock = new ClusterManagerLock(resourceRWLock.writeLock(), "Write");

    private final Set<Node> nodes = new HashSet<>();
    private final Set<ReportingTaskNode> reportingTasks = new HashSet<>();

    // null means the dataflow should be read from disk
    private StandardDataFlow cachedDataFlow = null;
    private NodeIdentifier primaryNodeId = null;
    private Revision revision = new Revision(0L, "");
    private Timer heartbeatMonitor;
    private Timer heartbeatProcessor;
    private volatile ClusterServicesBroadcaster servicesBroadcaster = null;
    private volatile EventManager eventManager = null;
    private volatile ClusterNodeFirewall clusterFirewall = null;
    private volatile AuditService auditService = null;
    private volatile ControllerServiceProvider controllerServiceProvider = null;

    private final RemoteSiteListener remoteSiteListener;
    private final Integer remoteInputPort;
    private final Boolean remoteCommsSecure;
    private final BulletinRepository bulletinRepository;
    private final String instanceId;
    private final FlowEngine reportingTaskEngine;
    private final Map<NodeIdentifier, ComponentStatusRepository> componentMetricsRepositoryMap = new HashMap<>();
    private final StandardProcessScheduler processScheduler;
    private final long componentStatusSnapshotMillis;

    public WebClusterManager(final HttpRequestReplicator httpRequestReplicator, final HttpResponseMapper httpResponseMapper,
            final DataFlowManagementService dataFlowManagementService, final ClusterManagerProtocolSenderListener senderListener,
            final NiFiProperties properties, final StringEncryptor encryptor) {

        if (httpRequestReplicator == null) {
            throw new IllegalArgumentException("HttpRequestReplicator may not be null.");
        } else if (httpResponseMapper == null) {
            throw new IllegalArgumentException("HttpResponseMapper may not be null.");
        } else if (dataFlowManagementService == null) {
            throw new IllegalArgumentException("DataFlowManagementService may not be null.");
        } else if (senderListener == null) {
            throw new IllegalArgumentException("ClusterManagerProtocolSenderListener may not be null.");
        } else if (properties == null) {
            throw new IllegalArgumentException("NiFiProperties may not be null.");
        }

        // Ensure that our encryptor/decryptor is properly initialized
        this.httpRequestReplicator = httpRequestReplicator;
        this.httpResponseMapper = httpResponseMapper;
        this.dataFlowManagementService = dataFlowManagementService;
        this.properties = properties;
        this.controllerServiceProvider = new StandardControllerServiceProvider();
        this.bulletinRepository = new VolatileBulletinRepository();
        this.instanceId = UUID.randomUUID().toString();
        this.senderListener = senderListener;
        this.encryptor = encryptor;
        senderListener.addHandler(this);
        senderListener.setBulletinRepository(bulletinRepository);

        final String snapshotFrequency = properties.getProperty(NiFiProperties.COMPONENT_STATUS_SNAPSHOT_FREQUENCY, NiFiProperties.DEFAULT_COMPONENT_STATUS_SNAPSHOT_FREQUENCY);
        long snapshotMillis;
        try {
            snapshotMillis = FormatUtils.getTimeDuration(snapshotFrequency, TimeUnit.MILLISECONDS);
        } catch (final Exception e) {
            snapshotMillis = FormatUtils.getTimeDuration(NiFiProperties.DEFAULT_COMPONENT_STATUS_SNAPSHOT_FREQUENCY, TimeUnit.MILLISECONDS);
        }
        componentStatusSnapshotMillis = snapshotMillis;

        remoteInputPort = properties.getRemoteInputPort();
        if (remoteInputPort == null) {
            remoteSiteListener = null;
            remoteCommsSecure = null;
        } else {
            // Register the ClusterManagerServerProtocol as the appropriate resource for site-to-site Server Protocol
            RemoteResourceManager.setServerProtocolImplementation(ClusterManagerServerProtocol.RESOURCE_NAME, ClusterManagerServerProtocol.class);
            remoteCommsSecure = properties.isSiteToSiteSecure();
            if (remoteCommsSecure) {
                final SSLContext sslContext = SslContextFactory.createSslContext(properties, false);

                if (sslContext == null) {
                    throw new IllegalStateException("NiFi Configured to allow Secure Site-to-Site communications but the Keystore/Truststore properties are not configured");
                }

                remoteSiteListener = new SocketRemoteSiteListener(remoteInputPort.intValue(), sslContext, this);
            } else {
                remoteSiteListener = new SocketRemoteSiteListener(remoteInputPort.intValue(), null, this);
            }
        }

        reportingTaskEngine = new FlowEngine(8, "Reporting Task Thread");

        processScheduler = new StandardProcessScheduler(new Heartbeater() {
            @Override
            public void heartbeat() {
            }
        }, this, encryptor);
        processScheduler.setSchedulingAgent(SchedulingStrategy.TIMER_DRIVEN, new TimerDrivenSchedulingAgent(null, reportingTaskEngine, null, encryptor));
        processScheduler.setMaxThreadCount(SchedulingStrategy.TIMER_DRIVEN, 10);
        processScheduler.setMaxThreadCount(SchedulingStrategy.CRON_DRIVEN, 10);
    }

    public void start() throws IOException {
        writeLock.lock();
        try {

            if (isRunning()) {
                throw new IllegalStateException("Instance is already started.");
            }

            try {
                // setup heartbeat monitoring
                heartbeatMonitor = new Timer("Heartbeat Monitor", /* is daemon */ true);
                heartbeatMonitor.scheduleAtFixedRate(new HeartbeatMonitoringTimerTask(), 0, getHeartbeatMonitoringIntervalSeconds() * 1000);

                heartbeatProcessor = new Timer("Process Pending Heartbeats", true);
                final int processPendingHeartbeatDelay = 1000 * Math.max(1, getClusterProtocolHeartbeatSeconds() / 2);
                heartbeatProcessor.schedule(new ProcessPendingHeartbeatsTask(), processPendingHeartbeatDelay, processPendingHeartbeatDelay);

                // start request replication service
                httpRequestReplicator.start();

                // start protocol service
                senderListener.start();

                // start flow management service
                dataFlowManagementService.start();

                if (remoteSiteListener != null) {
                    remoteSiteListener.start();
                }

                // load flow
                if (dataFlowManagementService.isFlowCurrent()) {
                    final ClusterDataFlow clusterDataFlow = dataFlowManagementService.loadDataFlow();
                    cachedDataFlow = clusterDataFlow.getDataFlow();
                    primaryNodeId = clusterDataFlow.getPrimaryNodeId();
                } else {
                    throw new IOException("Flow is not current.");
                }

                // start multicast broadcasting service, if configured
                if (servicesBroadcaster != null) {
                    servicesBroadcaster.start();
                }

                // start in safe mode
                executeSafeModeTask();

                // Load and start running Reporting Tasks
                final File taskFile = new File(properties.getProperty(NiFiProperties.TASK_CONFIGURATION_FILE));
                reportingTasks.addAll(loadReportingTasks(taskFile));
            } catch (final IOException ioe) {
                logger.warn("Failed to initialize cluster services due to: " + ioe, ioe);
                stop();
                throw ioe;
            }

        } finally {
            writeLock.unlock("START");
        }
    }

    public void stop() throws IOException {
        writeLock.lock();
        try {

            // returns true if any service is running
            if (isRunning() == false) {
                throw new IllegalArgumentException("Instance is already stopped.");
            }

            boolean encounteredException = false;

            // stop the heartbeat monitoring
            if (isHeartbeatMonitorRunning()) {
                heartbeatMonitor.cancel();
                heartbeatMonitor = null;
            }

            if (heartbeatProcessor != null) {
                heartbeatProcessor.cancel();
                heartbeatProcessor = null;
            }

            // stop the HTTP request replicator service
            if (httpRequestReplicator.isRunning()) {
                httpRequestReplicator.stop();
            }

            // stop the flow management service
            if (dataFlowManagementService.isRunning()) {
                dataFlowManagementService.stop();
            }

            if (remoteSiteListener != null) {
                remoteSiteListener.stop();
            }

            // stop the protocol listener service
            if (senderListener.isRunning()) {
                try {
                    senderListener.stop();
                } catch (final IOException ioe) {
                    encounteredException = true;
                    logger.warn("Failed to shutdown protocol service due to: " + ioe, ioe);
                }
            }

            // stop the service broadcaster
            if (isBroadcasting()) {
                servicesBroadcaster.stop();
            }

            if ( processScheduler != null ) {
                processScheduler.shutdown();
            }
            
            if (encounteredException) {
                throw new IOException("Failed to shutdown Cluster Manager because one or more cluster services failed to shutdown.  Check the logs for details.");
            }

        } finally {
            writeLock.unlock("STOP");
        }
    }

    public boolean isRunning() {
        readLock.lock();
        try {
            return isHeartbeatMonitorRunning()
                    || httpRequestReplicator.isRunning()
                    || senderListener.isRunning()
                    || dataFlowManagementService.isRunning()
                    || isBroadcasting();
        } finally {
            readLock.unlock("isRunning");
        }
    }

    @Override
    public boolean canHandle(ProtocolMessage msg) {
        return MessageType.CONNECTION_REQUEST == msg.getType()
                || MessageType.HEARTBEAT == msg.getType()
                || MessageType.CONTROLLER_STARTUP_FAILURE == msg.getType()
                || MessageType.BULLETINS == msg.getType()
                || MessageType.RECONNECTION_FAILURE == msg.getType();
    }

    @Override
    public ProtocolMessage handle(final ProtocolMessage protocolMessage) throws ProtocolException {
        switch (protocolMessage.getType()) {
            case CONNECTION_REQUEST:
                return handleConnectionRequest((ConnectionRequestMessage) protocolMessage);
            case HEARTBEAT:
                final HeartbeatMessage heartbeatMessage = (HeartbeatMessage) protocolMessage;

                final Heartbeat original = heartbeatMessage.getHeartbeat();
                final NodeIdentifier originalNodeId = original.getNodeIdentifier();
                final Heartbeat heartbeatWithDn = new Heartbeat(addRequestorDn(originalNodeId, heartbeatMessage.getRequestorDN()), original.isPrimary(), original.isConnected(), original.getPayload());

                handleHeartbeat(heartbeatWithDn);
                return null;
            case CONTROLLER_STARTUP_FAILURE:
                new Thread(new Runnable() {
                    @Override
                    public void run() {
                        handleControllerStartupFailure((ControllerStartupFailureMessage) protocolMessage);
                    }
                }, "Handle Controller Startup Failure Message from " + ((ControllerStartupFailureMessage) protocolMessage).getNodeId()).start();
                return null;
            case RECONNECTION_FAILURE:
                new Thread(new Runnable() {
                    @Override
                    public void run() {
                        handleReconnectionFailure((ReconnectionFailureMessage) protocolMessage);
                    }
                }, "Handle Reconnection Failure Message from " + ((ReconnectionFailureMessage) protocolMessage).getNodeId()).start();
                return null;
            case BULLETINS:
                final NodeBulletinsMessage bulletinsMessage = (NodeBulletinsMessage) protocolMessage;
                handleBulletins(bulletinsMessage.getBulletins());
                return null;
            default:
                throw new ProtocolException("No handler defined for message type: " + protocolMessage.getType());
        }
    }

    /**
     * Services connection requests. If the data flow management service is
     * unable to provide a current copy of the data flow, then the returned
     * connection response will indicate the node should try later. Otherwise,
     * the connection response will contain the the flow and the node
     * identifier.
     *
     * If this instance is configured with a firewall and the request is
     * blocked, then the response will not contain a node identifier.
     *
     * @param request a connection request
     *
     * @return a connection response
     */
    @Override
    public ConnectionResponse requestConnection(final ConnectionRequest request) {
        final boolean lockObtained = writeLock.tryLock(3, TimeUnit.SECONDS);
        if (!lockObtained) {
            // Create try-later response because we are too busy to service the request right now. We do not want
            // to wait long because we want Node/NCM comms to be very responsive
            final int tryAgainSeconds;
            if (dataFlowManagementService.getRetrievalDelaySeconds() <= 0) {
                tryAgainSeconds = DEFAULT_CONNECTION_REQUEST_TRY_AGAIN_SECONDS;
            } else {
                tryAgainSeconds = dataFlowManagementService.getRetrievalDelaySeconds();
            }

            // record event
            final String msg = "Connection requested from node, but manager was too busy to service request.  Instructing node to try again in " + tryAgainSeconds + " seconds.";
            addEvent(request.getProposedNodeIdentifier(), msg);
            addBulletin(request.getProposedNodeIdentifier(), Severity.INFO, msg);

            // return try later response
            return new ConnectionResponse(tryAgainSeconds);
        }

        try {
            // resolve the proposed node identifier to a valid node identifier
            final NodeIdentifier resolvedNodeIdentifier = resolveProposedNodeIdentifier(request.getProposedNodeIdentifier());

            if (isBlockedByFirewall(resolvedNodeIdentifier.getSocketAddress())) {
                // if the socket address is not listed in the firewall, then return a null response
                logger.info("Firewall blocked connection request from node " + resolvedNodeIdentifier);
                return ConnectionResponse.createBlockedByFirewallResponse();
            }

            // get a raw reference to the node (if it doesn't exist, node will be null)
            Node node = getRawNode(resolvedNodeIdentifier.getId());

            // create a new node if necessary and set status to connecting
            if (node == null) {
                node = new Node(resolvedNodeIdentifier, Status.CONNECTING);
                addEvent(node.getNodeId(), "Connection requested from new node.  Setting status to connecting.");
                nodes.add(node);
            } else {
                node.setStatus(Status.CONNECTING);
                addEvent(resolvedNodeIdentifier, "Connection requested from existing node.  Setting status to connecting");
            }

            // record the time of the connection request
            node.setConnectionRequestedTimestamp(new Date().getTime());

            // clear out old heartbeat info
            node.setHeartbeat(null);

            // try to obtain a current flow
            if (dataFlowManagementService.isFlowCurrent()) {
                // if a cached copy does not exist, load it from disk
                if (cachedDataFlow == null) {
                    final ClusterDataFlow clusterDataFlow = dataFlowManagementService.loadDataFlow();
                    cachedDataFlow = clusterDataFlow.getDataFlow();
                    primaryNodeId = clusterDataFlow.getPrimaryNodeId();
                }

                // determine if this node should be assigned the primary role
                final boolean primaryRole;
                if (primaryNodeId == null || primaryNodeId.logicallyEquals(node.getNodeId())) {
                    setPrimaryNodeId(node.getNodeId());
                    addEvent(node.getNodeId(), "Setting primary role in connection response.");
                    primaryRole = true;
                } else {
                    primaryRole = false;
                }

                return new ConnectionResponse(node.getNodeId(), cachedDataFlow, primaryRole, remoteInputPort, remoteCommsSecure, instanceId);
            }

            /*
             * The manager does not have a current copy of the data flow, 
             * so it will instruct the node to try connecting at a later 
             * time.  Meanwhile, the flow will be locked down from user 
             * changes because the node is marked as connecting.
             */

            /*
             * Create try-later response based on flow retrieval delay to give 
             * the flow management service a chance to retrieve a curren flow
             */
            final int tryAgainSeconds;
            if (dataFlowManagementService.getRetrievalDelaySeconds() <= 0) {
                tryAgainSeconds = DEFAULT_CONNECTION_REQUEST_TRY_AGAIN_SECONDS;
            } else {
                tryAgainSeconds = dataFlowManagementService.getRetrievalDelaySeconds();
            }

            // record event
            addEvent(node.getNodeId(), "Connection requested from node, but manager was unable to obtain current flow.  Instructing node to try again in " + tryAgainSeconds + " seconds.");

            // return try later response
            return new ConnectionResponse(tryAgainSeconds);

        } finally {
            writeLock.unlock("requestConnection");
        }
    }

    /**
     * Services reconnection requests for a given node. If the node indicates
     * reconnection failure, then the node will be set to disconnected and if
     * the node has primary role, then the role will be revoked. Otherwise, a
     * reconnection request will be sent to the node, initiating the connection
     * handshake.
     *
     * @param nodeId a node identifier
     *
     * @throws UnknownNodeException if the node does not exist
     * @throws IllegalNodeReconnectionException if the node cannot be
     * reconnected because the node is not disconnected
     * @throws NodeReconnectionException if the reconnection message failed to
     * be sent or the cluster could not provide a current data flow for the
     * reconnection request
     */
    @Override
    public void requestReconnection(final String nodeId, final String userDn) throws UnknownNodeException, IllegalNodeReconnectionException {
        Node node = null;

        final boolean primaryRole;
        final int tryAgainSeconds;

        writeLock.lock();
        try {
            // check if we know about this node and that it is disconnected
            node = getRawNode(nodeId);
            logger.info("Request was made by {} to reconnect node {} to cluster", userDn, node == null ? nodeId : node);

            if (node == null) {
                throw new UnknownNodeException("Node does not exist.");
            } else if (Status.DISCONNECTED != node.getStatus()) {
                throw new IllegalNodeReconnectionException("Node must be disconnected before it can reconnect.");
            }

            // clear out old heartbeat info
            node.setHeartbeat(null);

            // get the dataflow to send with the reconnection request
            if (!dataFlowManagementService.isFlowCurrent()) {
                /* node remains disconnected */
                final String msg = "Reconnection requested for node, but manager was unable to obtain current flow.  Setting node to disconnected.";
                addEvent(node.getNodeId(), msg);
                addBulletin(node, Severity.WARNING, msg);
                throw new NodeReconnectionException("Manager was unable to obtain current flow to provide in reconnection request to node.  Try again in a few seconds.");
            }

            // if a cached copy does not exist, load it from disk
            if (cachedDataFlow == null) {
                final ClusterDataFlow clusterDataFlow = dataFlowManagementService.loadDataFlow();
                cachedDataFlow = clusterDataFlow.getDataFlow();
                primaryNodeId = clusterDataFlow.getPrimaryNodeId();
            }

            node.setStatus(Status.CONNECTING);
            addEvent(node.getNodeId(), "Reconnection requested for node.  Setting status to connecting.");

            // determine if this node should be assigned the primary role
            if (primaryNodeId == null || primaryNodeId.logicallyEquals(node.getNodeId())) {
                setPrimaryNodeId(node.getNodeId());
                addEvent(node.getNodeId(), "Setting primary role in reconnection request.");
                primaryRole = true;
            } else {
                primaryRole = false;
            }

            if (dataFlowManagementService.getRetrievalDelaySeconds() <= 0) {
                tryAgainSeconds = DEFAULT_CONNECTION_REQUEST_TRY_AGAIN_SECONDS;
            } else {
                tryAgainSeconds = dataFlowManagementService.getRetrievalDelaySeconds();
            }
        } catch (final UnknownNodeException | IllegalNodeReconnectionException | NodeReconnectionException une) {
            throw une;
        } catch (final Exception ex) {
            logger.warn("Problem encountered issuing reconnection request to node " + node.getNodeId() + " due to: " + ex, ex);

            node.setStatus(Status.DISCONNECTED);
            final String eventMsg = "Problem encountered issuing reconnection request. Node will remain disconnected: " + ex;
            addEvent(node.getNodeId(), eventMsg);
            addBulletin(node, Severity.WARNING, eventMsg);

            // Exception thrown will include node ID but event/bulletin do not because the node/id is passed along with the message
            throw new NodeReconnectionException("Problem encountered issuing reconnection request to " + node.getNodeId() + ". Node will remain disconnected: " + ex, ex);
        } finally {
            writeLock.unlock("requestReconnection");
        }

        // Asynchronously start attempting reconnection. This is not completely thread-safe, as
        // we do this by releasing the write lock and then obtaining a read lock for each attempt,
        // so we suffer from the ABA problem. However, we are willing to accept the consequences of
        // this situation in order to avoid holding a lock for the entire duration. "The consequences"
        // are that a second thread could potentially be doing the same thing, issuing a reconnection request.
        // However, this is very unlikely to happen, based on the conditions under which we issue a reconnection
        // request. And if we do, the node will simply reconnect multiple times, which is not a big deal.
        requestReconnectionAsynchronously(node, primaryRole, 10, tryAgainSeconds);
    }

    private void requestReconnectionAsynchronously(final Node node, final boolean primaryRole, final int reconnectionAttempts, final int retrySeconds) {
        final Thread reconnectionThread = new Thread(new Runnable() {
            @Override
            public void run() {
                for (int i = 0; i < reconnectionAttempts; i++) {
                    final ReconnectionRequestMessage request = new ReconnectionRequestMessage();

                    try {
                        readLock.lock();
                        try {
                            if (Status.CONNECTING != node.getStatus()) {
                                // the node status has changed. It's no longer appropriate to attempt reconnection.
                                return;
                            }

                            // create the request
                            request.setNodeId(node.getNodeId());
                            request.setDataFlow(cachedDataFlow);
                            request.setPrimary(primaryRole);
                            request.setManagerRemoteSiteCommsSecure(remoteCommsSecure);
                            request.setManagerRemoteSiteListeningPort(remoteInputPort);
                            request.setInstanceId(instanceId);
                        } finally {
                            readLock.unlock("Reconnect " + node.getNodeId());
                        }

                        // Issue a reconnection request to the node.
                        senderListener.requestReconnection(request);

                        node.setConnectionRequestedTimestamp(System.currentTimeMillis());

                        // successfully told node to reconnect -- we're done!
                        return;
                    } catch (final Exception e) {
                        logger.warn("Problem encountered issuing reconnection request to node " + node.getNodeId() + " due to: " + e);
                        if (logger.isDebugEnabled()) {
                            logger.warn("", e);
                        }

                        addBulletin(node, Severity.WARNING, "Problem encountered issuing reconnection request to node " + node.getNodeId() + " due to: " + e);
                    }

                    try {
                        Thread.sleep(1000L * retrySeconds);
                    } catch (final InterruptedException ie) {
                        break;
                    }
                }

                // We failed to reconnect 10 times. We must now mark node as disconnected.
                writeLock.lock();
                try {
                    if (Status.CONNECTING == node.getStatus()) {
                        requestDisconnectionQuietly(node.getNodeId(), "Failed to issue Reconnection Request " + reconnectionAttempts + " times");
                    }
                } finally {
                    writeLock.unlock("Mark node as Disconnected as a result of reconnection failure");
                }
            }
        }, "Reconnect " + node.getNodeId());

        reconnectionThread.start();
    }

    private List<ReportingTaskNode> loadReportingTasks(final File taskConfigXml) {
        final List<ReportingTaskNode> tasks = new ArrayList<>();
        if (taskConfigXml == null) {
            logger.info("No controller tasks to start");
            return tasks;
        }

        try {
            final URL schemaUrl = getClass().getResource("/ReportingTaskConfiguration.xsd");
            final Document document = parse(taskConfigXml, schemaUrl);

            final NodeList tasksNodes = document.getElementsByTagName("tasks");
            final Element tasksElement = (Element) tasksNodes.item(0);

            //optional properties for all ReportingTasks
            for (final Element taskElement : DomUtils.getChildElementsByTagName(tasksElement, "task")) {
                //add global properties common to all tasks
                Map<String, String> properties = new HashMap<>();

                //get properties for the specific reporting task - id, name, class,
                //and schedulingPeriod must be set
                final String taskId = DomUtils.getChild(taskElement, "id").getTextContent().trim();
                final String taskName = DomUtils.getChild(taskElement, "name").getTextContent().trim();

                final List<Element> schedulingStrategyNodeList = DomUtils.getChildElementsByTagName(taskElement, "schedulingStrategy");
                String schedulingStrategyValue = SchedulingStrategy.TIMER_DRIVEN.name();
                if (schedulingStrategyNodeList.size() == 1) {
                    final String specifiedValue = schedulingStrategyNodeList.get(0).getTextContent();

                    try {
                        schedulingStrategyValue = SchedulingStrategy.valueOf(specifiedValue).name();
                    } catch (final Exception e) {
                        throw new RuntimeException("Cannot start Reporting Task with id " + taskId + " because its Scheduling Strategy does not have a valid value", e);
                    }
                }

                final SchedulingStrategy schedulingStrategy = SchedulingStrategy.valueOf(schedulingStrategyValue);
                final String taskSchedulingPeriod = DomUtils.getChild(taskElement, "schedulingPeriod").getTextContent().trim();
                final String taskClass = DomUtils.getChild(taskElement, "class").getTextContent().trim();

                //optional task-specific properties
                for (final Element optionalProperty : DomUtils.getChildElementsByTagName(taskElement, "property")) {
                    final String name = optionalProperty.getAttribute("name");
                    final String value = optionalProperty.getTextContent().trim();
                    properties.put(name, value);
                }

                //set the class to be used for the configured reporting task
                final ReportingTaskNode reportingTaskNode;
                try {
                    reportingTaskNode = createReportingTask(taskClass, taskId);
                } catch (final ReportingTaskInstantiationException e) {
                    logger.error("Unable to load reporting task {} due to {}", new Object[]{taskId, e});
                    if (logger.isDebugEnabled()) {
                        logger.error("", e);
                    }
                    continue;
                }

                final ReportingTask reportingTask = reportingTaskNode.getReportingTask();

                final ReportingInitializationContext config = new StandardReportingInitializationContext(taskId, taskName, schedulingStrategy, taskSchedulingPeriod, this);
                reportingTask.initialize(config);

                final Map<PropertyDescriptor, String> resolvedProps;
                try (final NarCloseable narCloseable = NarCloseable.withNarLoader()) {
                    resolvedProps = new HashMap<>();
                    for (final Map.Entry<String, String> entry : properties.entrySet()) {
                        final PropertyDescriptor descriptor = reportingTask.getPropertyDescriptor(entry.getKey());
                        resolvedProps.put(descriptor, entry.getValue());
                    }
                }

                for (final Map.Entry<PropertyDescriptor, String> entry : resolvedProps.entrySet()) {
                    reportingTaskNode.setProperty(entry.getKey().getName(), entry.getValue());
                }

                processScheduler.schedule(reportingTaskNode);
                tasks.add(reportingTaskNode);
            }
        } catch (final SAXException | ParserConfigurationException | IOException | DOMException | NumberFormatException | InitializationException t) {
            logger.error("Unable to load reporting tasks from {} due to {}", new Object[]{taskConfigXml, t});
            if (logger.isDebugEnabled()) {
                logger.error("", t);
            }
        }

        return tasks;
    }

    private ReportingTaskNode createReportingTask(final String type, final String id) throws ReportingTaskInstantiationException {
        if (type == null) {
            throw new NullPointerException();
        }
        ReportingTask task = null;
        final ClassLoader ctxClassLoader = Thread.currentThread().getContextClassLoader();
        try {
            final ClassLoader detectedClassLoader = ExtensionManager.getClassLoader(type);
            final Class<?> rawClass;
            if (detectedClassLoader == null) {
                rawClass = Class.forName(type);
            } else {
                rawClass = Class.forName(type, false, detectedClassLoader);
            }

            Thread.currentThread().setContextClassLoader(detectedClassLoader);
            final Class<? extends ReportingTask> reportingTaskClass = rawClass.asSubclass(ReportingTask.class);
            final Object reportingTaskObj = reportingTaskClass.newInstance();
            task = reportingTaskClass.cast(reportingTaskObj);
        } catch (final ClassNotFoundException | SecurityException | InstantiationException | IllegalAccessException | IllegalArgumentException t) {
            throw new ReportingTaskInstantiationException(type, t);
        } finally {
            if (ctxClassLoader != null) {
                Thread.currentThread().setContextClassLoader(ctxClassLoader);
            }
        }

        final ValidationContextFactory validationContextFactory = new StandardValidationContextFactory(this);
        final ReportingTaskNode taskNode = new ClusteredReportingTaskNode(task, id, processScheduler,
                new ClusteredEventAccess(this), bulletinRepository, controllerServiceProvider, validationContextFactory);
        return taskNode;
    }

    private Document parse(final File xmlFile, final URL schemaUrl) throws SAXException, ParserConfigurationException, IOException {
        final SchemaFactory schemaFactory = SchemaFactory.newInstance(XMLConstants.W3C_XML_SCHEMA_NS_URI);
        final Schema schema = schemaFactory.newSchema(schemaUrl);
        final DocumentBuilderFactory docFactory = DocumentBuilderFactory.newInstance();
        docFactory.setSchema(schema);
        final DocumentBuilder builder = docFactory.newDocumentBuilder();

        builder.setErrorHandler(new org.xml.sax.ErrorHandler() {
            @Override
            public void fatalError(final SAXParseException err) throws SAXException {
                logger.error("Config file line " + err.getLineNumber() + ", col " + err.getColumnNumber() + ", uri " + err.getSystemId() + " :message: " + err.getMessage());
                if (logger.isDebugEnabled()) {
                    logger.error("Error Stack Dump", err);
                }
                throw err;
            }

            @Override
            public void error(final SAXParseException err) throws SAXParseException {
                logger.error("Config file line " + err.getLineNumber() + ", col " + err.getColumnNumber() + ", uri " + err.getSystemId() + " :message: " + err.getMessage());
                if (logger.isDebugEnabled()) {
                    logger.error("Error Stack Dump", err);
                }
                throw err;
            }

            @Override
            public void warning(final SAXParseException err) throws SAXParseException {
                logger.warn(" Config file line " + err.getLineNumber() + ", uri " + err.getSystemId() + " : message : " + err.getMessage());
                if (logger.isDebugEnabled()) {
                    logger.warn("Warning stack dump", err);
                }
                throw err;
            }
        });

        // build the docuemnt
        final Document document = builder.parse(xmlFile);

        // ensure schema compliance
        final Validator validator = schema.newValidator();
        validator.validate(new DOMSource(document));

        return document;
    }

    private void addBulletin(final Node node, final Severity severity, final String msg) {
        addBulletin(node.getNodeId(), severity, msg);
    }

    private void addBulletin(final NodeIdentifier nodeId, final Severity severity, final String msg) {
        bulletinRepository.addBulletin(BulletinFactory.createBulletin(BULLETIN_CATEGORY, severity.toString(),
                nodeId.getApiAddress() + ":" + nodeId.getApiPort() + " -- " + msg));
    }

    /**
     * Services a disconnection request.
     *
     * @param nodeId a node identifier
     * @param userDn the DN of the user requesting the disconnection
     *
     * @throws UnknownNodeException if the node does not exist
     * @throws IllegalNodeDisconnectionException if the node cannot be
     * disconnected due to the cluster's state (e.g., node is last connected
     * node or node is primary)
     * @throws NodeDisconnectionException if the disconnection message fails to
     * be sent.
     */
    @Override
    public void requestDisconnection(final String nodeId, final String userDn) throws UnknownNodeException, IllegalNodeDisconnectionException, NodeDisconnectionException {
        writeLock.lock();
        try {
            // check that the node is known
            final Node node = getNode(nodeId);
            if (node == null) {
                throw new UnknownNodeException("Node does not exist.");
            }
            requestDisconnection(node.getNodeId(), /* ignore last node */ false, "User " + userDn + " Disconnected Node");
        } finally {
            writeLock.unlock("requestDisconnection(String)");
        }
    }

    /**
     * Requests a disconnection to the node with the given node ID, but any
     * exception thrown is suppressed.
     *
     * @param nodeId the node ID
     */
    private void requestDisconnectionQuietly(final NodeIdentifier nodeId, final String explanation) {
        try {
            requestDisconnection(nodeId, /* ignore node check */ true, explanation);
        } catch (final IllegalNodeDisconnectionException | NodeDisconnectionException ex) { /* suppress exception */ }
    }

    /**
     * Issues a disconnection message to the node identified by the given node
     * ID. If the node is not known, then a UnknownNodeException is thrown. If
     * the node cannot be disconnected due to the cluster's state and
     * ignoreLastNodeCheck is false, then a IllegalNodeDisconnectionException is
     * thrown. Otherwise, a disconnection message is issued to the node.
     *
     * Whether the disconnection message is successfully sent to the node, the
     * node is marked as disconnected and if the node is the primary node, then
     * the primary role is revoked.
     *
     * @param nodeId the ID of the node
     * @param ignoreNodeChecks if false, checks will be made to ensure the
     * cluster supports the node's disconnection (e.g., the node is not the last
     * connected node in the cluster; the node is not the primary); otherwise,
     * the request is made regardless of the cluster state
     * @param explanation
     *
     * @throws IllegalNodeDisconnectionException if the node cannot be
     * disconnected due to the cluster's state (e.g., node is last connected
     * node or node is primary). Not thrown if ignoreNodeChecks is true.
     * @throws NodeDisconnectionException if the disconnection message fails to
     * be sent.
     */
    private void requestDisconnection(final NodeIdentifier nodeId, final boolean ignoreNodeChecks, final String explanation)
            throws IllegalNodeDisconnectionException, NodeDisconnectionException {

        writeLock.lock();
        try {

            // check that the node is known
            final Node node = getRawNode(nodeId.getId());
            if (node == null) {
                if (ignoreNodeChecks) {
                    // issue the disconnection
                    final DisconnectMessage request = new DisconnectMessage();
                    request.setNodeId(nodeId);
                    request.setExplanation(explanation);

                    addEvent(nodeId, "Disconnection requested due to " + explanation);
                    senderListener.disconnect(request);
                    addEvent(nodeId, "Node disconnected due to " + explanation);
                    addBulletin(nodeId, Severity.INFO, "Node disconnected due to " + explanation);
                    return;
                } else {
                    throw new UnknownNodeException("Node does not exist");
                }
            }

            // if necessary, check that the node may be disconnected
            if (!ignoreNodeChecks) {
                final Set<NodeIdentifier> connectedNodes = getNodeIds(Status.CONNECTED);
                // cannot disconnect the last connected node in the cluster
                if (connectedNodes.size() == 1 && connectedNodes.iterator().next().equals(nodeId)) {
                    throw new IllegalNodeDisconnectionException("Node may not be disconnected because it is the only connected node in the cluster.");
                } else if (isPrimaryNode(nodeId)) {
                    // cannot disconnect the primary node in the cluster
                    throw new IllegalNodeDisconnectionException("Node may not be disconnected because it is the primary node in the cluster.");
                }
            }

            // update status
            node.setStatus(Status.DISCONNECTED);
            notifyDataFlowManagementServiceOfNodeStatusChange();

            // issue the disconnection
            final DisconnectMessage request = new DisconnectMessage();
            request.setNodeId(nodeId);
            request.setExplanation(explanation);

            addEvent(nodeId, "Disconnection requested due to " + explanation);
            senderListener.disconnect(request);
            addEvent(nodeId, "Node disconnected due to " + explanation);
            addBulletin(node, Severity.INFO, "Node disconnected due to " + explanation);
        } finally {
            writeLock.unlock("requestDisconnection(NodeIdentifier, boolean)");
        }
    }

    /**
     * Messages the node to have the primary role. If the messaging fails, then
     * the node is marked as disconnected.
     *
     * @param nodeId the node ID to assign primary role
     *
     * @return true if primary role assigned; false otherwise
     */
    private boolean assignPrimaryRole(final NodeIdentifier nodeId) {
        writeLock.lock();
        try {
            // create primary role message
            final PrimaryRoleAssignmentMessage msg = new PrimaryRoleAssignmentMessage();
            msg.setNodeId(nodeId);
            msg.setPrimary(true);
            logger.info("Attempting to assign primary role to node: " + nodeId);

            // message 
            senderListener.assignPrimaryRole(msg);

            logger.info("Assigned primary role to node: " + nodeId);
            addBulletin(nodeId, Severity.INFO, "Node assigned primary role");

            // true indicates primary role assigned
            return true;

        } catch (final ProtocolException ex) {

            logger.warn("Failed attempt to assign primary role to node " + nodeId + " due to " + ex);
            addBulletin(nodeId, Severity.ERROR, "Failed to assign primary role to node due to: " + ex);

            // mark node as disconnected and log/record the event
            final Node node = getRawNode(nodeId.getId());
            node.setStatus(Status.DISCONNECTED);
            addEvent(node.getNodeId(), "Disconnected because of failed attempt to assign primary role.");

            addBulletin(nodeId, Severity.WARNING, "Node disconnected because of failed attempt to assign primary role");

            // false indicates primary role failed to be assigned
            return false;
        } finally {
            writeLock.unlock("assignPrimaryRole");
        }
    }

    /**
     * Messages the node with the given node ID to no longer have the primary
     * role. If the messaging fails, then the node is marked as disconnected.
     *
     * @return true if the primary role was revoked from the node; false
     * otherwise
     */
    private boolean revokePrimaryRole(final NodeIdentifier nodeId) {
        writeLock.lock();
        try {
            // create primary role message
            final PrimaryRoleAssignmentMessage msg = new PrimaryRoleAssignmentMessage();
            msg.setNodeId(nodeId);
            msg.setPrimary(false);
            logger.info("Attempting to revoke primary role from node: " + nodeId);

            // send message
            senderListener.assignPrimaryRole(msg);

            logger.info("Revoked primary role from node: " + nodeId);
            addBulletin(nodeId, Severity.INFO, "Primary Role revoked from node");

            // true indicates primary role was revoked
            return true;
        } catch (final ProtocolException ex) {

            logger.warn("Failed attempt to revoke primary role from node " + nodeId + " due to " + ex);

            // mark node as disconnected and log/record the event
            final Node node = getRawNode(nodeId.getId());
            node.setStatus(Status.DISCONNECTED);
            addEvent(node.getNodeId(), "Disconnected because of failed attempt to revoke primary role.");
            addBulletin(node, Severity.ERROR, "Node disconnected because of failed attempt to revoke primary role");

            // false indicates primary role failed to be revoked
            return false;
        } finally {
            writeLock.unlock("revokePrimaryRole");
        }
    }

    private NodeIdentifier addRequestorDn(final NodeIdentifier nodeId, final String dn) {
        return new NodeIdentifier(nodeId.getId(), nodeId.getApiAddress(),
                nodeId.getApiPort(), nodeId.getSocketAddress(), nodeId.getSocketPort(), dn);
    }

    private ConnectionResponseMessage handleConnectionRequest(final ConnectionRequestMessage requestMessage) {
        final NodeIdentifier proposedIdentifier = requestMessage.getConnectionRequest().getProposedNodeIdentifier();
        final ConnectionRequest requestWithDn = new ConnectionRequest(addRequestorDn(proposedIdentifier, requestMessage.getRequestorDN()));

        final ConnectionResponse response = requestConnection(requestWithDn);
        final ConnectionResponseMessage responseMessage = new ConnectionResponseMessage();
        responseMessage.setConnectionResponse(response);
        return responseMessage;
    }

    private void handleControllerStartupFailure(final ControllerStartupFailureMessage msg) {
        writeLock.lock();
        try {
            final Node node = getRawNode(msg.getNodeId().getId());
            if (node != null) {
                node.setStatus(Status.DISCONNECTED);
                addEvent(msg.getNodeId(), "Node could not join cluster because it failed to start up properly. Setting node to Disconnected. Node reported the following error: " + msg.getExceptionMessage());
                addBulletin(node, Severity.ERROR, "Node could not join cluster because it failed to start up properly. Setting node to Disconnected. Node reported the following error: " + msg.getExceptionMessage());
            }
        } finally {
            writeLock.unlock("handleControllerStartupFailure");
        }
    }

    private void handleReconnectionFailure(final ReconnectionFailureMessage msg) {
        writeLock.lock();
        try {
            final Node node = getRawNode(msg.getNodeId().getId());
            if (node != null) {
                node.setStatus(Status.DISCONNECTED);
                final String errorMsg = "Node could not rejoin cluster. Setting node to Disconnected. Node reported the following error: " + msg.getExceptionMessage();
                addEvent(msg.getNodeId(), errorMsg);
                addBulletin(node, Severity.ERROR, errorMsg);
            }
        } finally {
            writeLock.unlock("handleControllerStartupFailure");
        }
    }

<<<<<<< HEAD
    /**
     * Adds an instance of a specified controller service.
     *
     * @param type
     * @param id
     * @param properties
     * @return
     */
    @Override
    public ControllerServiceNode createControllerService(String type) {
        return controllerServiceProvider.createControllerService(type);
    }
=======
>>>>>>> 2da57924

    @Override
    public ControllerService getControllerService(String serviceIdentifier) {
        return controllerServiceProvider.getControllerService(serviceIdentifier);
    }

    @Override
    public ControllerServiceNode getControllerServiceNode(final String id) {
        return controllerServiceProvider.getControllerServiceNode(id);
    }

    @Override
    public boolean isControllerServiceEnabled(final ControllerService service) {
        return controllerServiceProvider.isControllerServiceEnabled(service);
    }

    @Override
    public boolean isControllerServiceEnabled(final String serviceIdentifier) {
        return controllerServiceProvider.isControllerServiceEnabled(serviceIdentifier);
    }

    @Override
<<<<<<< HEAD
    public String getControllerServiceName(final String serviceIdentifier) {
    	return controllerServiceProvider.getControllerServiceName(serviceIdentifier);
    }

=======
    public ControllerServiceNode createControllerService(final String type, final String id, final boolean firstTimeAdded) {
        return controllerServiceProvider.createControllerService(type, id, firstTimeAdded);
    }
    
    @Override
    public void removeControllerService(final ControllerServiceNode serviceNode) {
        controllerServiceProvider.removeControllerService(serviceNode);
    }
    

    @Override
    public void enableControllerService(final ControllerServiceNode serviceNode) {
        controllerServiceProvider.enableControllerService(serviceNode);
    }
    
    @Override
    public void disableControllerService(final ControllerServiceNode serviceNode) {
        controllerServiceProvider.disableControllerService(serviceNode);
    }
    
    
>>>>>>> 2da57924
    /**
     * Handle a bulletins message.
     *
     * @param bulletins
     */
    public void handleBulletins(final NodeBulletins bulletins) {
        final NodeIdentifier nodeIdentifier = bulletins.getNodeIdentifier();
        final String nodeAddress = nodeIdentifier.getApiAddress() + ":" + nodeIdentifier.getApiPort();

        // unmarshal the message
        BulletinsPayload payload = BulletinsPayload.unmarshal(bulletins.getPayload());
        for (final Bulletin bulletin : payload.getBulletins()) {
            bulletin.setNodeAddress(nodeAddress);
            bulletinRepository.addBulletin(bulletin);
        }
    }

    /**
     * Handles a node's heartbeat. If this heartbeat is a node's first heartbeat
     * since its connection request, then the manager will mark the node as
     * connected. If the node was previously disconnected due to a lack of
     * heartbeat, then a reconnection request is issued. If the node was
     * disconnected for other reasons, then a disconnection request is issued.
     * If this instance is configured with a firewall and the heartbeat is
     * blocked, then a disconnection request is issued.
     *
     * @param heartbeat
     */
    @Override
    public void handleHeartbeat(final Heartbeat heartbeat) {
        // sanity check heartbeat
        if (heartbeat == null) {
            throw new IllegalArgumentException("Heartbeat may not be null.");
        } else if (heartbeat.getNodeIdentifier() == null) {
            throw new IllegalArgumentException("Heartbeat does not contain a node ID.");
        }

        /*
         * Processing a heartbeat requires a write lock, which may take a while
         * to obtain.  Only the last heartbeat is necessary to process per node.
         * Futhermore, since many could pile up, heartbeats are processed in 
         * bulk.
         * 
         * The below queue stores the pending heartbeats.
         */
        pendingHeartbeats.add(heartbeat);
    }

    private void processPendingHeartbeats() {
        Node node;

        writeLock.lock();
        try {
            /*
             * Get the most recent heartbeats for the nodes in the cluster.  This
             * is achieved by "draining" the pending heartbeats queue, populating
             * a map that associates a node identifier with its latest heartbeat, and
             * finally, getting the values of the map.
             */
            final Map<NodeIdentifier, Heartbeat> mostRecentHeartbeatsMap = new HashMap<>();
            Heartbeat aHeartbeat;
            while ((aHeartbeat = pendingHeartbeats.poll()) != null) {
                mostRecentHeartbeatsMap.put(aHeartbeat.getNodeIdentifier(), aHeartbeat);
            }
            final Collection<Heartbeat> mostRecentHeartbeats = new ArrayList<>(mostRecentHeartbeatsMap.values());

            // return fast if no work to do
            if (mostRecentHeartbeats.isEmpty()) {
                return;
            }

            logNodes("Before Heartbeat Processing", heartbeatLogger);

            final int numPendingHeartbeats = mostRecentHeartbeats.size();
            if (heartbeatLogger.isDebugEnabled()) {
                heartbeatLogger.debug(String.format("Handling %s heartbeat%s", numPendingHeartbeats, (numPendingHeartbeats > 1) ? "s" : ""));
            }

            for (final Heartbeat mostRecentHeartbeat : mostRecentHeartbeats) {
                try {
                    // resolve the proposed node identifier to valid node identifier
                    final NodeIdentifier resolvedNodeIdentifier = resolveProposedNodeIdentifier(mostRecentHeartbeat.getNodeIdentifier());

                    // get a raw reference to the node (if it doesn't exist, node will be null)
                    node = getRawNode(resolvedNodeIdentifier.getId());

                    // if the node thinks it has the primary role, but the manager has assigned the role to a different node, then revoke the role
                    if (mostRecentHeartbeat.isPrimary() && !isPrimaryNode(resolvedNodeIdentifier)) {
                        addEvent(resolvedNodeIdentifier, "Heartbeat indicates node is running as primary node.  Revoking primary role because primary role is assigned to a different node.");
                        revokePrimaryRole(resolvedNodeIdentifier);
                    }

                    final boolean heartbeatIndicatesNotYetConnected = !mostRecentHeartbeat.isConnected();

                    if (isBlockedByFirewall(resolvedNodeIdentifier.getSocketAddress())) {
                        if (node == null) {
                            logger.info("Firewall blocked heartbeat received from unknown node " + resolvedNodeIdentifier + ".  Issuing disconnection request.");
                        } else {
                            // record event
                            addEvent(resolvedNodeIdentifier, "Firewall blocked received heartbeat.  Issuing disconnection request.");
                        }

                        // request node to disconnect
                        requestDisconnectionQuietly(resolvedNodeIdentifier, "Blocked By Firewall");

                    } else if (node == null) {  // unknown node, so issue reconnect request
                        // create new node and add to node set
                        final Node newNode = new Node(resolvedNodeIdentifier, Status.DISCONNECTED);
                        nodes.add(newNode);

                        // record event
                        addEvent(newNode.getNodeId(), "Received heartbeat from unknown node.  Issuing reconnection request.");

                        // record heartbeat
                        newNode.setHeartbeat(mostRecentHeartbeat);
                        requestReconnection(resolvedNodeIdentifier.getId(), "NCM Heartbeat Processing");
                    } else if (heartbeatIndicatesNotYetConnected) {
                        if (Status.CONNECTED == node.getStatus()) {
                            // record event
                            addEvent(node.getNodeId(), "Received heartbeat from node that thinks it is not yet part of the cluster, though the Manager thought it was. Marking as Disconnected and issuing reconnection request.");

                            // record heartbeat
                            node.setHeartbeat(null);
                            node.setStatus(Status.DISCONNECTED);

                            requestReconnection(resolvedNodeIdentifier.getId(), "NCM Heartbeat Processing");
                        }
                    } else if (Status.DISCONNECTED == node.getStatus()) {
                        // ignore heartbeats from nodes disconnected by means other than lack of heartbeat, unless it is
                        // the only node. We allow it if it is the only node because if we have a one-node cluster, then
                        // we cannot manually reconnect it.
                        if (node.isHeartbeatDisconnection() || nodes.size() == 1) {
                            // record event
                            if (node.isHeartbeatDisconnection()) {
                                addEvent(resolvedNodeIdentifier, "Received heartbeat from node previously disconnected due to lack of heartbeat.  Issuing reconnection request.");
                            } else {
                                addEvent(resolvedNodeIdentifier, "Received heartbeat from node previously disconnected, but it is the only known node, so issuing reconnection request.");
                            }

                            // record heartbeat
                            node.setHeartbeat(mostRecentHeartbeat);

                            // request reconnection
                            requestReconnection(resolvedNodeIdentifier.getId(), "NCM Heartbeat Processing");
                        } else {
                            // disconnected nodes should not heartbeat, so we need to issue a disconnection request
                            heartbeatLogger.info("Ignoring received heartbeat from disconnected node " + resolvedNodeIdentifier + ".  Issuing disconnection request.");

                            // request node to disconnect
                            requestDisconnectionQuietly(resolvedNodeIdentifier, "Received Heartbeat from Node, but Manager has already marked Node as Disconnected");
                        }

                    } else if (Status.DISCONNECTING == node.getStatus()) {
                        /* ignore spurious heartbeat */
                    } else {  // node is either either connected or connecting
                        // first heartbeat causes status change from connecting to connected
                        if (Status.CONNECTING == node.getStatus()) {
                            if (mostRecentHeartbeat.getCreatedTimestamp() < node.getConnectionRequestedTimestamp()) {
                                heartbeatLogger.info("Received heartbeat for node " + resolvedNodeIdentifier + " but ignoring because it was generated before the node was last asked to reconnect.");
                                continue;
                            }

                            // set status to connected
                            node.setStatus(Status.CONNECTED);

                            // record event
                            addEvent(resolvedNodeIdentifier, "Received first heartbeat from connecting node.  Setting node to connected.");

                            // notify service of updated node set
                            notifyDataFlowManagementServiceOfNodeStatusChange();

                            addBulletin(node, Severity.INFO, "Node Connected");
                        } else {
                            heartbeatLogger.info("Received heartbeat for node " + resolvedNodeIdentifier + ".");
                        }

                        // record heartbeat
                        node.setHeartbeat(mostRecentHeartbeat);

                        ComponentStatusRepository statusRepository = componentMetricsRepositoryMap.get(node.getNodeId());
                        if (statusRepository == null) {
                            statusRepository = createComponentStatusRepository();
                            componentMetricsRepositoryMap.put(node.getNodeId(), statusRepository);
                        }

                        // If it's been a while since we've captured, capture this metric.
                        final Date lastCaptureDate = statusRepository.getLastCaptureDate();
                        final long millisSinceLastCapture = (lastCaptureDate == null) ? Long.MAX_VALUE : (System.currentTimeMillis() - lastCaptureDate.getTime());

                        if (millisSinceLastCapture > componentStatusSnapshotMillis) {
                            statusRepository.capture(node.getHeartbeatPayload().getProcessGroupStatus());
                        }
                    }
                } catch (final Exception e) {
                    logger.error("Failed to process heartbeat from {}:{} due to {}", mostRecentHeartbeat.getNodeIdentifier().getApiAddress(), mostRecentHeartbeat.getNodeIdentifier().getApiPort(), e.toString());
                    if (logger.isDebugEnabled()) {
                        logger.error("", e);
                    }
                }
            }

            logNodes("After Heartbeat Processing", heartbeatLogger);
        } finally {
            writeLock.unlock("processPendingHeartbeats");
        }
    }

    private ComponentStatusRepository createComponentStatusRepository() {
        final String implementationClassName = properties.getProperty(NiFiProperties.COMPONENT_STATUS_REPOSITORY_IMPLEMENTATION, DEFAULT_COMPONENT_STATUS_REPO_IMPLEMENTATION);
        if (implementationClassName == null) {
            throw new RuntimeException("Cannot create Component Status Repository because the NiFi Properties is missing the following property: "
                    + NiFiProperties.COMPONENT_STATUS_REPOSITORY_IMPLEMENTATION);
        }

        try {
            return NarThreadContextClassLoader.createInstance(implementationClassName, ComponentStatusRepository.class);
        } catch (final Exception e) {
            throw new RuntimeException(e);
        }
    }

    @Override
    public Set<Node> getNodes(final Status... statuses) {
        final Set<Status> desiredStatusSet = new HashSet<>();
        for (final Status status : statuses) {
            desiredStatusSet.add(status);
        }

        readLock.lock();
        try {
            final Set<Node> clonedNodes = new HashSet<>();
            for (final Node node : nodes) {
                if (desiredStatusSet.isEmpty() || desiredStatusSet.contains(node.getStatus())) {
                    clonedNodes.add(node.clone());
                }
            }
            return Collections.unmodifiableSet(clonedNodes);
        } finally {
            readLock.unlock("getNodes(Status...)");
        }
    }

    @Override
    public Node getNode(final String nodeId) {
        readLock.lock();
        try {
            for (final Node node : nodes) {
                if (node.getNodeId().getId().equals(nodeId)) {
                    return node.clone();
                }
            }
            return null;
        } finally {
            readLock.unlock("getNode(String)");
        }
    }

    @Override
    public Node getPrimaryNode() {
        readLock.lock();
        try {
            if (primaryNodeId == null) {
                return null;
            } else {
                return getNode(primaryNodeId.getId());
            }
        } finally {
            readLock.unlock("getPrimaryNode");
        }
    }

    @Override
    public void deleteNode(final String nodeId, final String userDn) throws UnknownNodeException, IllegalNodeDeletionException {
        writeLock.lock();
        try {
            final Node node = getNode(nodeId);
            if (node == null) {
                throw new UnknownNodeException("Node does not exist.");
            } else if (Status.DISCONNECTED == node.getStatus()) {
                nodes.remove(node);

                if (eventManager != null) {
                    eventManager.clearEventHistory(node.getNodeId().getId());
                }

                logger.info("Removing node {} from cluster because this action was requested by {}", node, userDn);
            } else {
                throw new IllegalNodeDeletionException("Node may not be deleted because it is not disconnected.");
            }
        } finally {
            writeLock.unlock("deleteNode");
        }
    }

    @Override
    public Set<NodeIdentifier> getNodeIds(final Status... statuses) {
        readLock.lock();
        try {
            final Set<NodeIdentifier> nodeIds = new HashSet<>();
            for (final Node node : nodes) {
                if (statuses == null || statuses.length == 0) {
                    nodeIds.add(node.getNodeId());
                } else {
                    for (final Node.Status status : statuses) {
                        if (node.getStatus() == status) {
                            nodeIds.add(node.getNodeId());
                            break;
                        }
                    }
                }
            }
            return nodeIds;
        } finally {
            readLock.unlock("getNodeIds(Status...)");
        }
    }

    @Override
    public void setPrimaryNode(final String nodeId, final String userDn) throws UnknownNodeException, IneligiblePrimaryNodeException, PrimaryRoleAssignmentException {
        writeLock.lock();
        try {

            final Node node = getNode(nodeId);
            if (node == null) {
                throw new UnknownNodeException("Node does not exist.");
            } else if (Status.CONNECTED != node.getStatus()) {
                throw new IneligiblePrimaryNodeException("Node must be connected before it can be assigned as the primary node.");
            }

            // revoke primary role
            final Node primaryNode;
            if ((primaryNode = getPrimaryNode()) != null) {
                if (primaryNode.getStatus() == Status.DISCONNECTED) {
                    throw new PrimaryRoleAssignmentException("A disconnected, primary node exists.  Delete the node before assigning the primary role to a different node.");
                } else if (revokePrimaryRole(primaryNode.getNodeId())) {
                    addEvent(primaryNode.getNodeId(), "Role revoked from this node as part of primary role reassignment.");
                } else {
                    throw new PrimaryRoleAssignmentException(
                            "Failed to revoke primary role from node. Primary node is now disconnected. Delete the node before assigning the primary role to a different node.");
                }
            }

            // change the primary node ID to the given node
            setPrimaryNodeId(node.getNodeId());

            // assign primary role
            if (assignPrimaryRole(node.getNodeId())) {
                addEvent(node.getNodeId(), "Role assigned to this node as part of primary role reassignment. Action performed by " + userDn);
                addBulletin(node, Severity.INFO, "Primary Role assigned to node by " + userDn);
            } else {
                throw new PrimaryRoleAssignmentException(
                        "Cluster manager assigned primary role to node, but the node failed to accept the assignment.  Cluster manager disconnected node.");
            }
        } finally {
            writeLock.unlock("setPrimaryNode");
        }
    }

    private int getClusterProtocolHeartbeatSeconds() {
        return (int) FormatUtils.getTimeDuration(properties.getClusterProtocolHeartbeatInterval(), TimeUnit.SECONDS);
    }

    @Override
    public int getHeartbeatMonitoringIntervalSeconds() {
        return 4 * getClusterProtocolHeartbeatSeconds();
    }

    @Override
    public int getMaxHeartbeatGapSeconds() {
        return 8 * getClusterProtocolHeartbeatSeconds();
    }

    @Override
    public List<Event> getNodeEvents(final String nodeId) {
        readLock.lock();
        try {
            List<Event> events = null;
            final EventManager eventMgr = eventManager;
            if (eventMgr != null) {
                events = eventMgr.getEvents(nodeId);
            }

            if (events == null) {
                return Collections.emptyList();
            } else {
                return Collections.unmodifiableList(events);
            }
        } finally {
            readLock.unlock("getNodeEvents");
        }
    }

    @Override
    public NodeResponse applyRequest(final String method, final URI uri, final Map<String, List<String>> parameters, final Map<String, String> headers)
            throws NoConnectedNodesException, NoResponseFromNodesException, UriConstructionException, ConnectingNodeMutableRequestException, DisconnectedNodeMutableRequestException, SafeModeMutableRequestException {
        return applyRequest(method, uri, parameters, headers, getNodeIds(Status.CONNECTED));
    }

    @Override
    public NodeResponse applyRequest(final String method, final URI uri, final Map<String, List<String>> parameters, final Map<String, String> headers, final Set<NodeIdentifier> nodeIdentifiers)
            throws NoConnectedNodesException, NoResponseFromNodesException, UriConstructionException, ConnectingNodeMutableRequestException, DisconnectedNodeMutableRequestException, SafeModeMutableRequestException {

        final boolean mutableRequest = canChangeNodeState(method, uri);
        final ClusterManagerLock lock = mutableRequest ? writeLock : readLock;

        lock.lock();
        try {
            // check that the request can be applied
            if (mutableRequest) {
                if (isInSafeMode()) {
                    throw new SafeModeMutableRequestException("Received a mutable request [" + method + " -- " + uri + "] while in safe mode");
                } else if (!getNodeIds(Status.DISCONNECTED, Status.DISCONNECTING).isEmpty()) {
                    throw new DisconnectedNodeMutableRequestException("Received a mutable request [" + method + " -- " + uri + "] while a node is disconnected from the cluster");
                } else if (!getNodeIds(Status.CONNECTING).isEmpty()) {
                    // if any node is connecting and a request can change the flow, then we throw an exception
                    throw new ConnectingNodeMutableRequestException("Received a mutable request [" + method + " -- " + uri + "] while a node is trying to connect to the cluster");
                }
            }

            final NodeResponse clientResponse = federateRequest(method, uri, parameters, null, headers, nodeIdentifiers);
            if (clientResponse == null) {
                if (mutableRequest) {
                    throw new NoConnectedNodesException(String.format("All nodes were disconnected as a result of applying request %s %s", method, uri));
                } else {
                    throw new NoResponseFromNodesException("No nodes were able to process this request.");
                }
            } else {
                return clientResponse;
            }
        } finally {
            lock.unlock("applyRequest(String, URI, Map<String, List<String>>, Map<String, String>, Set<NodeIdentifier>");
        }
    }

    @Override
    public NodeResponse applyRequest(final String method, final URI uri, final Object entity, final Map<String, String> headers)
            throws NoConnectedNodesException, NoResponseFromNodesException, UriConstructionException, ConnectingNodeMutableRequestException, DisconnectedNodeMutableRequestException, SafeModeMutableRequestException {
        return applyRequest(method, uri, entity, headers, getNodeIds(Status.CONNECTED));
    }

    @Override
    public NodeResponse applyRequest(final String method, final URI uri, final Object entity, final Map<String, String> headers, final Set<NodeIdentifier> nodeIdentifiers)
            throws NoConnectedNodesException, NoResponseFromNodesException, UriConstructionException, ConnectingNodeMutableRequestException, DisconnectedNodeMutableRequestException, SafeModeMutableRequestException {

        final boolean mutableRequest = canChangeNodeState(method, uri);
        final ClusterManagerLock lock = mutableRequest ? writeLock : readLock;

        lock.lock();
        try {
            // check that the request can be applied
            if (mutableRequest) {
                if (isInSafeMode()) {
                    throw new SafeModeMutableRequestException("Received a mutable request [" + method + " -- " + uri + "] while in safe mode");
                } else if (!getNodeIds(Status.DISCONNECTED, Status.DISCONNECTING).isEmpty()) {
                    throw new DisconnectedNodeMutableRequestException("Received a mutable request [" + method + " -- " + uri + "] while a node is disconnected from the cluster");
                } else if (!getNodeIds(Status.CONNECTING).isEmpty()) {
                    // if any node is connecting and a request can change the flow, then we throw an exception
                    throw new ConnectingNodeMutableRequestException("Received a mutable request [" + method + " -- " + uri + "] while a node is trying to connect to the cluster");
                }
            }

            final NodeResponse clientResponse = federateRequest(method, uri, null, entity, headers, nodeIdentifiers);
            if (clientResponse == null) {
                if (mutableRequest) {
                    throw new NoConnectedNodesException(String.format("All nodes were disconnected as a result of applying request %s %s", method, uri));
                } else {
                    throw new NoResponseFromNodesException("No nodes were able to process this request.");
                }
            } else {
                return clientResponse;
            }

        } finally {
            lock.unlock("applyRequest(String, URI, Object, Map<String, String>, Set<NodeIdentifier>");
        }
    }

    public void setServicesBroadcaster(final ClusterServicesBroadcaster servicesBroadcaster) {
        writeLock.lock();
        try {
            this.servicesBroadcaster = servicesBroadcaster;
        } finally {
            writeLock.unlock("setServicesBroadcaster");
        }
    }

    public boolean addBroadcastedService(final DiscoverableService service) {
        writeLock.lock();
        try {
            final ClusterServicesBroadcaster broadcaster = this.servicesBroadcaster;
            if (broadcaster == null) {
                throw new IllegalStateException("Service broadcasting is not configured.");
            }
            return broadcaster.addService(service);
        } finally {
            writeLock.unlock("addBroadcastedService");
        }
    }

    public boolean removeBroadcastedService(final String serviceName) {
        writeLock.lock();
        try {
            final ClusterServicesBroadcaster broadcaster = this.servicesBroadcaster;
            if (broadcaster == null) {
                throw new IllegalStateException("Service broadcasting is not configured.");
            }
            return broadcaster.removeService(serviceName);
        } finally {
            writeLock.unlock("removeBroadcastedService");
        }
    }

    public boolean isBroadcastingConfigured() {
        readLock.lock();
        try {
            return servicesBroadcaster != null;
        } finally {
            readLock.unlock("isBroadcastingConfigured");
        }
    }

    public boolean isBroadcasting() {
        readLock.lock();
        try {
            final ClusterServicesBroadcaster broadcaster = this.servicesBroadcaster;
            return (broadcaster != null && broadcaster.isRunning());
        } finally {
            readLock.unlock("isBroadcasting");
        }
    }

    public void addEvent(final NodeIdentifier nodeId, String eventMsg) {
        writeLock.lock();
        try {
            final Event event = new Event(nodeId.getId(), eventMsg);
            final EventManager eventMgr = eventManager;
            if (eventMgr != null) {
                eventMgr.addEvent(event);
            }
            logger.info(String.format("Node Event: %s -- '%s'", nodeId, eventMsg));
        } finally {
            writeLock.unlock("addEvent");
        }
    }

    public void setEventManager(final EventManager eventManager) {
        writeLock.lock();
        try {
            this.eventManager = eventManager;
        } finally {
            writeLock.unlock("setEventManager");
        }
    }

    public void setClusterFirewall(final ClusterNodeFirewall clusterFirewall) {
        writeLock.lock();
        try {
            this.clusterFirewall = clusterFirewall;
        } finally {
            writeLock.unlock("setClusterFirewall");
        }
    }

    public boolean isFirewallConfigured() {
        readLock.lock();
        try {
            return clusterFirewall != null;
        } finally {
            readLock.unlock("isFirewallConfigured");
        }
    }

    public void setAuditService(final AuditService auditService) {
        writeLock.lock();
        try {
            this.auditService = auditService;
        } finally {
            writeLock.unlock("setAuditService");
        }
    }

    public boolean isAuditingConfigured() {
        readLock.lock();
        try {
            return auditService != null;
        } finally {
            readLock.unlock("isAuditingConfigured");
        }
    }

    private boolean isPrimaryNode(final NodeIdentifier nodeId) {
        readLock.lock();
        try {
            return primaryNodeId != null && primaryNodeId.equals(nodeId);
        } finally {
            readLock.unlock("isPrimaryNode");
        }
    }

    private boolean isInSafeMode() {
        readLock.lock();
        try {
            return primaryNodeId == null || getRawNode(primaryNodeId.getId()) == null;
        } finally {
            readLock.unlock("isInSafeMode");
        }
    }

    private void setPrimaryNodeId(final NodeIdentifier primaryNodeId) throws DaoException {
        writeLock.lock();
        try {
            dataFlowManagementService.updatePrimaryNode(primaryNodeId);

            // update the cached copy reference to minimize loading file from disk
            this.primaryNodeId = primaryNodeId;
        } finally {
            writeLock.unlock("setPrimaryNodeId");
        }
    }

    // requires write lock to already be acquired unless method cannot change node state
    private NodeResponse federateRequest(final String method, final URI uri, final Map<String, List<String>> parameters, final Object entity, final Map<String, String> headers, final Set<NodeIdentifier> nodeIds) throws UriConstructionException {
        // ensure some nodes are connected
        if (nodeIds.isEmpty()) {
            throw new NoConnectedNodesException("Cannot apply " + method + " request to " + uri + " because there are currently no connected Nodes");
        }

        logger.debug("Applying prototype request " + uri + " to nodes.");

        // the starting state of the flow (current, stale, unknown)
        final PersistedFlowState originalPersistedFlowState = dataFlowManagementService.getPersistedFlowState();

        // check if this request can change the flow
        final boolean mutableRequest = canChangeNodeState(method, uri);

        // update headers to contain cluster contextual information to send to the node
        final Map<String, String> updatedHeaders = new HashMap<>(headers);
        final ClusterContext clusterCtx = new ClusterContextImpl();
        clusterCtx.setRequestSentByClusterManager(true);                 // indicate request is sent from cluster manager
        clusterCtx.setRevision(revision);

        // serialize cluster context and add to request header
        final String serializedClusterCtx = WebUtils.serializeObjectToHex(clusterCtx);
        updatedHeaders.put(CLUSTER_CONTEXT_HTTP_HEADER, serializedClusterCtx);

        // if the request is mutable, we need to verify that it is a valid request for all nodes in the cluster.
        if (mutableRequest) {
            updatedHeaders.put(NCM_EXPECTS_HTTP_HEADER, "150-NodeContinue");

            final Set<NodeResponse> nodeResponses;
            if (entity == null) {
                nodeResponses = httpRequestReplicator.replicate(nodeIds, method, uri, parameters, updatedHeaders);
            } else {
                nodeResponses = httpRequestReplicator.replicate(nodeIds, method, uri, entity, updatedHeaders);
            }

            updatedHeaders.remove(NCM_EXPECTS_HTTP_HEADER);

            for (final NodeResponse response : nodeResponses) {
                if (response.getStatus() != NODE_CONTINUE_STATUS_CODE) {
                    final String nodeDescription = response.getNodeId().getApiAddress() + ":" + response.getNodeId().getApiPort();
                    final ClientResponse clientResponse = response.getClientResponse();
                    if (clientResponse == null) {
                        throw new IllegalClusterStateException("Node " + nodeDescription + " is unable to fulfill this request due to: Unexpected Response Code " + response.getStatus());
                    }
                    final String nodeExplanation = clientResponse.getEntity(String.class);
                    throw new IllegalClusterStateException("Node " + nodeDescription + " is unable to fulfill this request due to: " + nodeExplanation, response.getThrowable());
                }
            }

            // set flow state to unknown to denote a mutable request replication in progress
            logger.debug("Setting Flow State to UNKNOWN due to mutable request to {} {}", method, uri);
            notifyDataFlowManagmentServiceOfFlowStateChange(PersistedFlowState.UNKNOWN);
        }

        // replicate request
        final Set<NodeResponse> nodeResponses;
        try {
            if (entity == null) {
                nodeResponses = httpRequestReplicator.replicate(nodeIds, method, uri, parameters, updatedHeaders);
            } else {
                nodeResponses = httpRequestReplicator.replicate(nodeIds, method, uri, entity, updatedHeaders);
            }
        } catch (final UriConstructionException uce) {
            // request was not replicated, so mark the flow with its original state
            if (mutableRequest) {
                notifyDataFlowManagmentServiceOfFlowStateChange(originalPersistedFlowState);
            }

            throw uce;
        }

        final NodeResponse clientResponse = mergeResponses(uri, method, nodeResponses, mutableRequest);
        return clientResponse;
    }

    private static boolean isProcessorsEndpoint(final URI uri, final String method) {
        return "GET".equalsIgnoreCase(method) && PROCESSORS_URI_PATTERN.matcher(uri.getPath()).matches();
    }

    private static boolean isProcessorEndpoint(final URI uri, final String method) {
        if (("GET".equalsIgnoreCase(method) || "PUT".equalsIgnoreCase(method)) && PROCESSOR_URI_PATTERN.matcher(uri.getPath()).matches()) {
            return true;
        } else if ("POST".equalsIgnoreCase(method) && PROCESSORS_URI_PATTERN.matcher(uri.getPath()).matches()) {
            return true;
        }

        return false;
    }

    private static boolean isProcessGroupEndpoint(final URI uri, final String method) {
        return ("GET".equalsIgnoreCase(method) || "PUT".equalsIgnoreCase(method)) && PROCESS_GROUP_URI_PATTERN.matcher(uri.getPath()).matches();
    }

    private static boolean isTemplateEndpoint(final URI uri, final String method) {
        return "POST".equalsIgnoreCase(method) && TEMPLATE_INSTANCE_URI_PATTERN.matcher(uri.getPath()).matches();
    }

    private static boolean isFlowSnippetEndpoint(final URI uri, final String method) {
        return "POST".equalsIgnoreCase(method) && FLOW_SNIPPET_INSTANCE_URI_PATTERN.matcher(uri.getPath()).matches();
    }

    private static boolean isRemoteProcessGroupsEndpoint(final URI uri, final String method) {
        return "GET".equalsIgnoreCase(method) && REMOTE_PROCESS_GROUPS_URI_PATTERN.matcher(uri.getPath()).matches();
    }

    private static boolean isRemoteProcessGroupEndpoint(final URI uri, final String method) {
        if (("GET".equalsIgnoreCase(method) || "PUT".equalsIgnoreCase(method)) && REMOTE_PROCESS_GROUP_URI_PATTERN.matcher(uri.getPath()).matches()) {
            return true;
        } else if ("POST".equalsIgnoreCase(method) && REMOTE_PROCESS_GROUPS_URI_PATTERN.matcher(uri.getPath()).matches()) {
            return true;
        }

        return false;
    }

    private static boolean isProvenanceQueryEndpoint(final URI uri, final String method) {
        if ("POST".equalsIgnoreCase(method) && PROVENANCE_URI.equals(uri.getPath())) {
            return true;
        } else if ("GET".equalsIgnoreCase(method) && PROVENANCE_QUERY_URI.matcher(uri.getPath()).matches()) {
            return true;
        }
        return false;
    }

    private static boolean isProvenanceEventEndpoint(final URI uri, final String method) {
        return "GET".equalsIgnoreCase(method) && PROVENANCE_EVENT_URI.matcher(uri.getPath()).matches();
    }

    static boolean isResponseInterpreted(final URI uri, final String method) {
        return isProcessorsEndpoint(uri, method) || isProcessorEndpoint(uri, method)
                || isRemoteProcessGroupsEndpoint(uri, method) || isRemoteProcessGroupEndpoint(uri, method)
                || isProcessGroupEndpoint(uri, method)
                || isTemplateEndpoint(uri, method) || isFlowSnippetEndpoint(uri, method)
                || isProvenanceQueryEndpoint(uri, method) || isProvenanceEventEndpoint(uri, method);
    }

    private void mergeProcessorValidationErrors(final ProcessorDTO processor, Map<NodeIdentifier, ProcessorDTO> processorMap) {
        final Map<String, Set<NodeIdentifier>> validationErrorMap = new HashMap<>();

        for (final Map.Entry<NodeIdentifier, ProcessorDTO> nodeEntry : processorMap.entrySet()) {
            final NodeIdentifier nodeId = nodeEntry.getKey();
            final ProcessorDTO nodeProcessor = nodeEntry.getValue();

            // get the processor's validation errors and put them into a map
            // where the key is the validation error and the value is the set of all
            // nodes that reported that validation error.
            final Collection<String> nodeValidationErrors = nodeProcessor.getValidationErrors();
            if (nodeValidationErrors != null) {
                for (final String nodeValidationError : nodeValidationErrors) {
                    Set<NodeIdentifier> nodeSet = validationErrorMap.get(nodeValidationError);
                    if (nodeSet == null) {
                        nodeSet = new HashSet<>();
                        validationErrorMap.put(nodeValidationError, nodeSet);
                    }
                    nodeSet.add(nodeId);
                }
            }
        }

        final Set<String> normalizedValidationErrors = new HashSet<>();
        for (final Map.Entry<String, Set<NodeIdentifier>> validationEntry : validationErrorMap.entrySet()) {
            final String msg = validationEntry.getKey();
            final Set<NodeIdentifier> nodeIds = validationEntry.getValue();

            if (nodeIds.size() == processorMap.size()) {
                normalizedValidationErrors.add(msg);
            } else {
                for (final NodeIdentifier nodeId : nodeIds) {
                    normalizedValidationErrors.add(nodeId.getApiAddress() + ":" + nodeId.getApiPort() + " -- " + msg);
                }
            }
        }

        processor.setValidationErrors(normalizedValidationErrors);
    }

    private void mergeProvenanceQueryResults(final ProvenanceDTO provenanceDto, final Map<NodeIdentifier, ProvenanceDTO> resultMap, final Set<NodeResponse> problematicResponses) {
        final ProvenanceResultsDTO results = provenanceDto.getResults();
        final ProvenanceRequestDTO request = provenanceDto.getRequest();
        final List<ProvenanceEventDTO> allResults = new ArrayList<>(1024);

        final Set<String> errors = new HashSet<>();
        Date oldestEventDate = new Date();
        int percentageComplete = 0;
        boolean finished = true;

        long totalRecords = 0;
        for (final Map.Entry<NodeIdentifier, ProvenanceDTO> entry : resultMap.entrySet()) {
            final NodeIdentifier nodeIdentifier = entry.getKey();
            final String nodeAddress = nodeIdentifier.getApiAddress() + ":" + nodeIdentifier.getApiPort();

            final ProvenanceDTO nodeDto = entry.getValue();
            final ProvenanceResultsDTO nodeResultDto = nodeDto.getResults();
            if (nodeResultDto != null && nodeResultDto.getProvenanceEvents() != null) {
                // increment the total number of records
                totalRecords += nodeResultDto.getTotalCount();

                // populate the cluster identifier
                for (final ProvenanceEventDTO eventDto : nodeResultDto.getProvenanceEvents()) {
                    eventDto.setClusterNodeId(nodeIdentifier.getId());
                    eventDto.setClusterNodeAddress(nodeAddress);
                    // add node identifier to the event's id so that it is unique across cluster
                    eventDto.setId(nodeIdentifier.getId() + eventDto.getId());
                    allResults.add(eventDto);
                }
            }

            if (nodeResultDto.getOldestEvent() != null && nodeResultDto.getOldestEvent().before(oldestEventDate)) {
                oldestEventDate = nodeResultDto.getOldestEvent();
            }

            if (nodeResultDto.getErrors() != null) {
                for (final String error : nodeResultDto.getErrors()) {
                    errors.add(nodeAddress + " -- " + error);
                }
            }

            percentageComplete += nodeDto.getPercentCompleted();
            if (!nodeDto.isFinished()) {
                finished = false;
            }
        }
        percentageComplete /= resultMap.size();

        // consider any problematic responses as errors
        for (final NodeResponse problematicResponse : problematicResponses) {
            final NodeIdentifier problemNode = problematicResponse.getNodeId();
            final String problemNodeAddress = problemNode.getApiAddress() + ":" + problemNode.getApiPort();
            errors.add(String.format("%s -- Request did not complete successfully (Status code: %s)", problemNodeAddress, problematicResponse.getStatus()));
        }

        // Since we get back up to the maximum number of results from each node, we need to sort those values and then
        // grab only the first X number of them. We do a sort based on time, such that the newest are included.
        // If 2 events have the same timestamp, we do a secondary sort based on Cluster Node Identifier. If those are
        // equal, we perform a terciary sort based on the the event id
        Collections.sort(allResults, new Comparator<ProvenanceEventDTO>() {
            @Override
            public int compare(final ProvenanceEventDTO o1, final ProvenanceEventDTO o2) {
                final int eventTimeComparison = o1.getEventTime().compareTo(o2.getEventTime());
                if (eventTimeComparison != 0) {
                    return -eventTimeComparison;
                }

                final String nodeId1 = o1.getClusterNodeId();
                final String nodeId2 = o2.getClusterNodeId();
                final int nodeIdComparison;
                if (nodeId1 == null && nodeId2 == null) {
                    nodeIdComparison = 0;
                } else if (nodeId1 == null) {
                    nodeIdComparison = 1;
                } else if (nodeId2 == null) {
                    nodeIdComparison = -1;
                } else {
                    nodeIdComparison = -nodeId1.compareTo(nodeId2);
                }

                if (nodeIdComparison != 0) {
                    return nodeIdComparison;
                }

                return -Long.compare(o1.getEventId(), o2.getEventId());
            }
        });

        final int maxResults = request.getMaxResults().intValue();
        final List<ProvenanceEventDTO> selectedResults;
        if (allResults.size() < maxResults) {
            selectedResults = allResults;
        } else {
            selectedResults = allResults.subList(0, maxResults);
        }

        // include any errors
        if (errors.size() > 0) {
            results.setErrors(errors);
        }

        results.setTotalCount(totalRecords);
        results.setTotal(FormatUtils.formatCount(totalRecords));
        results.setProvenanceEvents(selectedResults);
        results.setOldestEvent(oldestEventDate);
        results.setGenerated(new Date());
        provenanceDto.setPercentCompleted(percentageComplete);
        provenanceDto.setFinished(finished);
    }

    private void mergeRemoteProcessGroup(final RemoteProcessGroupDTO remoteProcessGroup, final Map<NodeIdentifier, RemoteProcessGroupDTO> remoteProcessGroupMap) {
        final RemoteProcessGroupContentsDTO remoteProcessGroupContents = remoteProcessGroup.getContents();

        Boolean mergedIsTargetSecure = null;
        final List<String> mergedAuthorizationIssues = new ArrayList<>();
        final Set<RemoteProcessGroupPortDTO> mergedInputPorts = new HashSet<>();
        final Set<RemoteProcessGroupPortDTO> mergedOutputPorts = new HashSet<>();

        for (final Map.Entry<NodeIdentifier, RemoteProcessGroupDTO> nodeEntry : remoteProcessGroupMap.entrySet()) {
            final NodeIdentifier nodeId = nodeEntry.getKey();
            final RemoteProcessGroupDTO nodeRemoteProcessGroupDto = nodeEntry.getValue();

            // merge the  issues
            final List<String> nodeAuthorizationIssues = nodeRemoteProcessGroupDto.getAuthorizationIssues();
            if (nodeAuthorizationIssues != null && !nodeAuthorizationIssues.isEmpty()) {
                for (final String nodeAuthorizationIssue : nodeAuthorizationIssues) {
                    mergedAuthorizationIssues.add(nodeId.getApiAddress() + ":" + nodeId.getApiPort() + " -- " + nodeAuthorizationIssue);
                }
            }

            // use the first target secure flag since they will all be the same
            final Boolean nodeIsTargetSecure = nodeRemoteProcessGroupDto.isTargetSecure();
            if (mergedIsTargetSecure == null) {
                mergedIsTargetSecure = nodeIsTargetSecure;
            }

            // merge the ports in the contents
            final RemoteProcessGroupContentsDTO nodeRemoteProcessGroupContentsDto = nodeRemoteProcessGroupDto.getContents();
            if (remoteProcessGroupContents != null && nodeRemoteProcessGroupContentsDto != null) {
                if (nodeRemoteProcessGroupContentsDto.getInputPorts() != null) {
                    mergedInputPorts.addAll(nodeRemoteProcessGroupContentsDto.getInputPorts());
                }
                if (nodeRemoteProcessGroupContentsDto.getOutputPorts() != null) {
                    mergedOutputPorts.addAll(nodeRemoteProcessGroupContentsDto.getOutputPorts());
                }
            }
        }

        if (remoteProcessGroupContents != null) {
            if (!mergedInputPorts.isEmpty()) {
                remoteProcessGroupContents.setInputPorts(mergedInputPorts);
            }
            if (!mergedOutputPorts.isEmpty()) {
                remoteProcessGroupContents.setOutputPorts(mergedOutputPorts);
            }
        }

        if (mergedIsTargetSecure != null) {
            remoteProcessGroup.setTargetSecure(mergedIsTargetSecure);
        }

        if (!mergedAuthorizationIssues.isEmpty()) {
            remoteProcessGroup.setAuthorizationIssues(mergedAuthorizationIssues);
        }
    }

    // requires write lock to be already acquired unless request is not mutable
    private NodeResponse mergeResponses(final URI uri, final String method, final Set<NodeResponse> nodeResponses, final boolean mutableRequest) {
        // holds the one response of all the node responses to return to the client
        NodeResponse clientResponse = null;

        // holds the set of node responses that did not result in a 2XX response
        final Set<NodeResponse> problematicNodeResponses = new HashSet<>();

        // map updated node to its response
        final Map<Node, NodeResponse> updatedNodesMap = new HashMap<>();
        for (final Map.Entry<NodeResponse, Status> entry : httpResponseMapper.map(uri, nodeResponses).entrySet()) {

            final NodeResponse nodeResponse = entry.getKey();
            final Status nodeStatus = entry.getValue();

            // create new "updated" node by cloning old node and updating status
            final Node currentNode = getRawNode(nodeResponse.getNodeId().getId());
            final Node updatedNode = currentNode.clone();
            updatedNode.setStatus(nodeStatus);

            // map updated node to its response
            updatedNodesMap.put(updatedNode, nodeResponse);

            // record a client request and any requests that resulted in disconnection
            if (nodeStatus == Status.CONNECTED) {
                clientResponse = nodeResponse;
            } else if (nodeStatus == Status.DISCONNECTED) {
                problematicNodeResponses.add(nodeResponse);
            }
        }

        // determine if we have at least one response
        final boolean hasClientResponse = clientResponse != null;
        final boolean hasSuccessfulClientResponse = hasClientResponse && clientResponse.is2xx();

        // drain the responses from the socket for those responses not being sent to the client 
        final Set<NodeResponse> nodeResponsesToDrain = new HashSet<>(updatedNodesMap.values());
        nodeResponsesToDrain.remove(clientResponse);

        if (hasSuccessfulClientResponse && isProcessorEndpoint(uri, method)) {
            final ProcessorEntity responseEntity = clientResponse.getClientResponse().getEntity(ProcessorEntity.class);
            final ProcessorDTO processor = responseEntity.getProcessor();

            final Map<NodeIdentifier, ProcessorDTO> processorMap = new HashMap<>();
            for (final NodeResponse nodeResponse : updatedNodesMap.values()) {
                if (problematicNodeResponses.contains(nodeResponse)) {
                    continue;
                }

                final ProcessorEntity nodeResponseEntity = (nodeResponse == clientResponse) ? responseEntity : nodeResponse.getClientResponse().getEntity(ProcessorEntity.class);
                final ProcessorDTO nodeProcessor = nodeResponseEntity.getProcessor();
                processorMap.put(nodeResponse.getNodeId(), nodeProcessor);
            }

            mergeProcessorValidationErrors(processor, processorMap);
            clientResponse = new NodeResponse(clientResponse, responseEntity);
        } else if (hasSuccessfulClientResponse && isProcessorsEndpoint(uri, method)) {
            final ProcessorsEntity responseEntity = clientResponse.getClientResponse().getEntity(ProcessorsEntity.class);
            final Set<ProcessorDTO> processors = responseEntity.getProcessors();

            final Map<String, Map<NodeIdentifier, ProcessorDTO>> processorMap = new HashMap<>();
            for (final NodeResponse nodeResponse : updatedNodesMap.values()) {
                if (problematicNodeResponses.contains(nodeResponse)) {
                    continue;
                }

                final ProcessorsEntity nodeResponseEntity = (nodeResponse == clientResponse) ? responseEntity : nodeResponse.getClientResponse().getEntity(ProcessorsEntity.class);
                final Set<ProcessorDTO> nodeProcessors = nodeResponseEntity.getProcessors();

                for (final ProcessorDTO nodeProcessor : nodeProcessors) {
                    Map<NodeIdentifier, ProcessorDTO> innerMap = processorMap.get(nodeProcessor.getId());
                    if (innerMap == null) {
                        innerMap = new HashMap<>();
                        processorMap.put(nodeProcessor.getId(), innerMap);
                    }

                    innerMap.put(nodeResponse.getNodeId(), nodeProcessor);
                }
            }

            for (final ProcessorDTO processor : processors) {
                final String procId = processor.getId();
                final Map<NodeIdentifier, ProcessorDTO> mergeMap = processorMap.get(procId);

                mergeProcessorValidationErrors(processor, mergeMap);
            }

            // create a new client response
            clientResponse = new NodeResponse(clientResponse, responseEntity);
        } else if (hasSuccessfulClientResponse && isProcessGroupEndpoint(uri, method)) {
            final ProcessGroupEntity responseEntity = clientResponse.getClientResponse().getEntity(ProcessGroupEntity.class);
            final ProcessGroupDTO responseDto = responseEntity.getProcessGroup();

            final FlowSnippetDTO contents = responseDto.getContents();
            if (contents == null) {
                if (!nodeResponsesToDrain.isEmpty()) {
                    drainResponses(nodeResponsesToDrain);
                }
            } else {
                final Map<String, Map<NodeIdentifier, ProcessorDTO>> processorMap = new HashMap<>();
                final Map<String, Map<NodeIdentifier, RemoteProcessGroupDTO>> remoteProcessGroupMap = new HashMap<>();

                for (final NodeResponse nodeResponse : updatedNodesMap.values()) {
                    if (problematicNodeResponses.contains(nodeResponse)) {
                        continue;
                    }

                    final ProcessGroupEntity nodeResponseEntity = (nodeResponse == clientResponse) ? responseEntity : nodeResponse.getClientResponse().getEntity(ProcessGroupEntity.class);
                    final ProcessGroupDTO nodeProcessGroup = nodeResponseEntity.getProcessGroup();

                    for (final ProcessorDTO nodeProcessor : nodeProcessGroup.getContents().getProcessors()) {
                        Map<NodeIdentifier, ProcessorDTO> innerMap = processorMap.get(nodeProcessor.getId());
                        if (innerMap == null) {
                            innerMap = new HashMap<>();
                            processorMap.put(nodeProcessor.getId(), innerMap);
                        }

                        innerMap.put(nodeResponse.getNodeId(), nodeProcessor);
                    }

                    for (final RemoteProcessGroupDTO nodeRemoteProcessGroup : nodeProcessGroup.getContents().getRemoteProcessGroups()) {
                        Map<NodeIdentifier, RemoteProcessGroupDTO> innerMap = remoteProcessGroupMap.get(nodeRemoteProcessGroup.getId());
                        if (innerMap == null) {
                            innerMap = new HashMap<>();
                            remoteProcessGroupMap.put(nodeRemoteProcessGroup.getId(), innerMap);
                        }

                        innerMap.put(nodeResponse.getNodeId(), nodeRemoteProcessGroup);
                    }
                }

                for (final ProcessorDTO processor : contents.getProcessors()) {
                    final String procId = processor.getId();
                    final Map<NodeIdentifier, ProcessorDTO> mergeMap = processorMap.get(procId);

                    mergeProcessorValidationErrors(processor, mergeMap);
                }

                for (final RemoteProcessGroupDTO remoteProcessGroup : contents.getRemoteProcessGroups()) {
                    if (remoteProcessGroup.getContents() != null) {
                        final String remoteProcessGroupId = remoteProcessGroup.getId();
                        final Map<NodeIdentifier, RemoteProcessGroupDTO> mergeMap = remoteProcessGroupMap.get(remoteProcessGroupId);

                        mergeRemoteProcessGroup(remoteProcessGroup, mergeMap);
                    }
                }
            }

            // create a new client response
            clientResponse = new NodeResponse(clientResponse, responseEntity);
        } else if (hasSuccessfulClientResponse && (isTemplateEndpoint(uri, method) || isFlowSnippetEndpoint(uri, method))) {
            final FlowSnippetEntity responseEntity = clientResponse.getClientResponse().getEntity(FlowSnippetEntity.class);
            final FlowSnippetDTO contents = responseEntity.getContents();

            if (contents == null) {
                if (!nodeResponsesToDrain.isEmpty()) {
                    drainResponses(nodeResponsesToDrain);
                }
            } else {
                final Map<String, Map<NodeIdentifier, ProcessorDTO>> processorMap = new HashMap<>();
                final Map<String, Map<NodeIdentifier, RemoteProcessGroupDTO>> remoteProcessGroupMap = new HashMap<>();

                for (final NodeResponse nodeResponse : updatedNodesMap.values()) {
                    if (problematicNodeResponses.contains(nodeResponse)) {
                        continue;
                    }

                    final FlowSnippetEntity nodeResponseEntity = (nodeResponse == clientResponse) ? responseEntity : nodeResponse.getClientResponse().getEntity(FlowSnippetEntity.class);
                    final FlowSnippetDTO nodeContents = nodeResponseEntity.getContents();

                    for (final ProcessorDTO nodeProcessor : nodeContents.getProcessors()) {
                        Map<NodeIdentifier, ProcessorDTO> innerMap = processorMap.get(nodeProcessor.getId());
                        if (innerMap == null) {
                            innerMap = new HashMap<>();
                            processorMap.put(nodeProcessor.getId(), innerMap);
                        }

                        innerMap.put(nodeResponse.getNodeId(), nodeProcessor);
                    }

                    for (final RemoteProcessGroupDTO nodeRemoteProcessGroup : nodeContents.getRemoteProcessGroups()) {
                        Map<NodeIdentifier, RemoteProcessGroupDTO> innerMap = remoteProcessGroupMap.get(nodeRemoteProcessGroup.getId());
                        if (innerMap == null) {
                            innerMap = new HashMap<>();
                            remoteProcessGroupMap.put(nodeRemoteProcessGroup.getId(), innerMap);
                        }

                        innerMap.put(nodeResponse.getNodeId(), nodeRemoteProcessGroup);
                    }
                }

                for (final ProcessorDTO processor : contents.getProcessors()) {
                    final String procId = processor.getId();
                    final Map<NodeIdentifier, ProcessorDTO> mergeMap = processorMap.get(procId);

                    mergeProcessorValidationErrors(processor, mergeMap);
                }

                for (final RemoteProcessGroupDTO remoteProcessGroup : contents.getRemoteProcessGroups()) {
                    if (remoteProcessGroup.getContents() != null) {
                        final String remoteProcessGroupId = remoteProcessGroup.getId();
                        final Map<NodeIdentifier, RemoteProcessGroupDTO> mergeMap = remoteProcessGroupMap.get(remoteProcessGroupId);

                        mergeRemoteProcessGroup(remoteProcessGroup, mergeMap);
                    }
                }
            }

            // create a new client response
            clientResponse = new NodeResponse(clientResponse, responseEntity);
        } else if (hasSuccessfulClientResponse && (isRemoteProcessGroupEndpoint(uri, method))) {
            final RemoteProcessGroupEntity responseEntity = clientResponse.getClientResponse().getEntity(RemoteProcessGroupEntity.class);
            final RemoteProcessGroupDTO remoteProcessGroup = responseEntity.getRemoteProcessGroup();

            final Map<NodeIdentifier, RemoteProcessGroupDTO> remoteProcessGroupMap = new HashMap<>();
            for (final NodeResponse nodeResponse : updatedNodesMap.values()) {
                if (problematicNodeResponses.contains(nodeResponse)) {
                    continue;
                }

                final RemoteProcessGroupEntity nodeResponseEntity = (nodeResponse == clientResponse) ? responseEntity : nodeResponse.getClientResponse().getEntity(RemoteProcessGroupEntity.class);
                final RemoteProcessGroupDTO nodeRemoteProcessGroup = nodeResponseEntity.getRemoteProcessGroup();

                remoteProcessGroupMap.put(nodeResponse.getNodeId(), nodeRemoteProcessGroup);
            }
            mergeRemoteProcessGroup(remoteProcessGroup, remoteProcessGroupMap);

            clientResponse = new NodeResponse(clientResponse, responseEntity);
        } else if (hasSuccessfulClientResponse && (isRemoteProcessGroupsEndpoint(uri, method))) {
            final RemoteProcessGroupsEntity responseEntity = clientResponse.getClientResponse().getEntity(RemoteProcessGroupsEntity.class);
            final Set<RemoteProcessGroupDTO> remoteProcessGroups = responseEntity.getRemoteProcessGroups();

            final Map<String, Map<NodeIdentifier, RemoteProcessGroupDTO>> remoteProcessGroupMap = new HashMap<>();
            for (final NodeResponse nodeResponse : updatedNodesMap.values()) {
                if (problematicNodeResponses.contains(nodeResponse)) {
                    continue;
                }

                final RemoteProcessGroupsEntity nodeResponseEntity = (nodeResponse == clientResponse) ? responseEntity : nodeResponse.getClientResponse().getEntity(RemoteProcessGroupsEntity.class);
                final Set<RemoteProcessGroupDTO> nodeRemoteProcessGroups = nodeResponseEntity.getRemoteProcessGroups();

                for (final RemoteProcessGroupDTO nodeRemoteProcessGroup : nodeRemoteProcessGroups) {
                    Map<NodeIdentifier, RemoteProcessGroupDTO> innerMap = remoteProcessGroupMap.get(nodeRemoteProcessGroup.getId());
                    if (innerMap == null) {
                        innerMap = new HashMap<>();
                        remoteProcessGroupMap.put(nodeRemoteProcessGroup.getId(), innerMap);
                    }

                    innerMap.put(nodeResponse.getNodeId(), nodeRemoteProcessGroup);
                }
            }

            for (final RemoteProcessGroupDTO remoteProcessGroup : remoteProcessGroups) {
                final String remoteProcessGroupId = remoteProcessGroup.getId();
                final Map<NodeIdentifier, RemoteProcessGroupDTO> mergeMap = remoteProcessGroupMap.get(remoteProcessGroupId);

                mergeRemoteProcessGroup(remoteProcessGroup, mergeMap);
            }

            // create a new client response
            clientResponse = new NodeResponse(clientResponse, responseEntity);
        } else if (hasSuccessfulClientResponse && isProvenanceQueryEndpoint(uri, method)) {
            final ProvenanceEntity responseEntity = clientResponse.getClientResponse().getEntity(ProvenanceEntity.class);
            final ProvenanceDTO query = responseEntity.getProvenance();

            final Map<NodeIdentifier, ProvenanceDTO> resultsMap = new HashMap<>();
            for (final NodeResponse nodeResponse : updatedNodesMap.values()) {
                if (problematicNodeResponses.contains(nodeResponse)) {
                    continue;
                }

                final ProvenanceEntity nodeResponseEntity = (nodeResponse == clientResponse) ? responseEntity : nodeResponse.getClientResponse().getEntity(ProvenanceEntity.class);
                final ProvenanceDTO nodeQuery = nodeResponseEntity.getProvenance();

                resultsMap.put(nodeResponse.getNodeId(), nodeQuery);
            }
            mergeProvenanceQueryResults(query, resultsMap, problematicNodeResponses);

            clientResponse = new NodeResponse(clientResponse, responseEntity);
        } else if (hasSuccessfulClientResponse && isProvenanceEventEndpoint(uri, method)) {
            final ProvenanceEventEntity responseEntity = clientResponse.getClientResponse().getEntity(ProvenanceEventEntity.class);
            final ProvenanceEventDTO event = responseEntity.getProvenanceEvent();

            // this request was sent to a specific node... populate its details
            final NodeIdentifier nodeId = clientResponse.getNodeId();
            event.setClusterNodeId(nodeId.getId());
            event.setClusterNodeAddress(nodeId.getApiAddress() + ":" + nodeId.getApiPort());

            clientResponse = new NodeResponse(clientResponse, responseEntity);
        } else {
            if (!nodeResponsesToDrain.isEmpty()) {
                drainResponses(nodeResponsesToDrain);
            }
        }

        /*
         * Nodes that encountered issues handling the request are marked as 
         * disconnected for mutable requests (e.g., post, put, delete).  For 
         * other requests (e.g., get, head), the nodes remain in their current 
         * state even if they had problems handling the request.
         */
        if (mutableRequest) {

            // set the updated nodes
            nodes.removeAll(updatedNodesMap.keySet());
            nodes.addAll(updatedNodesMap.keySet());

            // notify service of updated node set
            notifyDataFlowManagementServiceOfNodeStatusChange();

            // mark flow as stale since this request could have changed the flow
            notifyDataFlowManagmentServiceOfFlowStateChange(PersistedFlowState.STALE);

            // disconnect problematic nodes 
            if (!problematicNodeResponses.isEmpty()) {
                if (problematicNodeResponses.size() < nodeResponses.size()) {
                    logger.warn(String.format("One or more nodes failed to process URI '%s'.  Requesting each node to disconnect from cluster.", uri));
                    disconnectNodes(problematicNodeResponses, "Failed to process URI " + uri);
                } else {
                    logger.warn("All nodes failed to process URI {}. As a result, no node will be disconnected from cluster", uri);
                }
            }

            // if at least one node satisfied the request, then audit the action 
            if (hasClientResponse) {
                try {
                    // get the cluster context from the response header
                    final String serializedClusterContext = clientResponse.getClientResponse().getHeaders().getFirst(CLUSTER_CONTEXT_HTTP_HEADER);
                    if (StringUtils.isNotBlank(serializedClusterContext)) {
                        // deserialize object
                        final Serializable clusterContextObj = WebUtils.deserializeHexToObject(serializedClusterContext);

                        // if we have a valid object, audit the actions
                        if (clusterContextObj instanceof ClusterContext) {
                            final ClusterContext clusterContext = (ClusterContext) clusterContextObj;
                            if (auditService != null) {
                                try {
                                    auditService.addActions(clusterContext.getActions());
                                } catch (Throwable t) {
                                    logger.warn("Unable to record actions: " + t.getMessage());
                                    if (logger.isDebugEnabled()) {
                                        logger.warn(StringUtils.EMPTY, t);
                                    }
                                }
                            }
                            revision = clusterContext.getRevision();
                        }
                    }
                } catch (final ClassNotFoundException cnfe) {
                    logger.warn("Classpath issue detected because failed to deserialize cluster context from node response due to: " + cnfe, cnfe);
                }
            }
        }

        return clientResponse;
    }

    /**
     * Drains the node responses off of the socket to ensure that the socket is
     * appropriately cleaned-up.
     *
     * @param nodeResponses the collection of node responses
     */
    private void drainResponses(final Collection<NodeResponse> nodeResponses) {
        // fail fast if nothing to do
        if (nodeResponses.isEmpty()) {
            return;
        }

        final ExecutorService executorService = Executors.newFixedThreadPool(properties.getClusterManagerProtocolThreads());
        final CompletionService<Void> completionService = new ExecutorCompletionService<>(executorService);
        for (final NodeResponse nodeResponse : nodeResponses) {
            // if we received a response, then clear out the response data
            if (!nodeResponse.hasThrowable()) {
                completionService.submit(new Runnable() {
                    @Override
                    public void run() {
                        try {
                            ((StreamingOutput) nodeResponse.getResponse().getEntity()).write(
                                    new OutputStream() {
                                        @Override
                                        public void write(final int b) { /* drain response */ }
                                    }
                            );
                        } catch (final IOException | WebApplicationException ex) {
                            logger.info("Failed clearing out non-client response buffer due to: " + ex, ex);
                        }
                    }
                }, null);
            }
        }

        executorService.shutdown();
    }

    /**
     * A helper method to disconnect nodes that returned unsuccessful HTTP
     * responses because of a replicated request. Disconnection requests are
     * sent concurrently.
     *
     * @param nodeResponses
     */
    private void disconnectNodes(final Set<NodeResponse> nodeResponses, final String explanation) {
        // return fast if nothing to do
        if (nodeResponses == null || nodeResponses.isEmpty()) {
            return;
        }

        final ExecutorService executorService = Executors.newFixedThreadPool(properties.getClusterManagerProtocolThreads());
        final CompletionService<Void> completionService = new ExecutorCompletionService<>(executorService);
        for (final NodeResponse nodeResponse : nodeResponses) {
            completionService.submit(new Runnable() {
                @Override
                public void run() {
                    final NodeIdentifier nodeId = nodeResponse.getNodeId();
                    final int responseStatus = nodeResponse.getStatus();
                    final URI requestUri = nodeResponse.getRequestUri();
                    final StringBuilder msgBuilder = new StringBuilder();
                    msgBuilder
                            .append("Requesting disconnection for node ")
                            .append(nodeId)
                            .append(" for request URI ")
                            .append(requestUri);
                    if (nodeResponse.hasThrowable()) {
                        msgBuilder.append(" because manager encountered exception when issuing request: ")
                                .append(nodeResponse.getThrowable());
                        // log stack trace anytime we have a throwable
                        ((NiFiLog) logger).getWrappedLog().info(msgBuilder.toString(), nodeResponse.getThrowable());
                        addEvent(nodeId, "Manager encountered exception when issuing request for URI " + requestUri);
                        addBulletin(nodeId, Severity.ERROR, "Manager encountered exception when issuing request for URI " + requestUri + "; node will be disconnected");
                    } else {
                        msgBuilder.append(" because HTTP response status was ")
                                .append(responseStatus);
                        logger.info(msgBuilder.toString());
                        addEvent(nodeId, "HTTP response status was unsuccessful (" + responseStatus + ") for request URI " + requestUri);
                        addBulletin(nodeId, Severity.ERROR, "HTTP response status was unsuccessful (" + responseStatus + ") for request URI " + requestUri);
                    }
                    requestDisconnectionQuietly(nodeId, explanation);
                }
            }, null);
        }

        executorService.shutdown();
    }

    /**
     * Returns false if an internal protocol message was received by a node
     * listed in the firewall. If no firewall is configured, then false is
     * always returned.
     *
     * @param ip the IP of the remote machine
     *
     * @return false if the IP is listed in the firewall or if the firewall is
     * not configured; true otherwise
     */
    private boolean isBlockedByFirewall(final String ip) {
        if (isFirewallConfigured()) {
            return !clusterFirewall.isPermissible(ip);
        } else {
            return false;
        }
    }

    private Set<Node> getRawNodes(final Status... statuses) {
        readLock.lock();
        try {
            final Set<Node> result = new HashSet<>();
            if (statuses == null || statuses.length == 0) {
                result.addAll(nodes);
            } else {
                for (final Node node : nodes) {
                    for (final Node.Status status : statuses) {
                        if (node.getStatus() == status) {
                            result.add(node);
                            break;
                        }
                    }
                }
            }
            return result;
        } finally {
            readLock.unlock("getRawNodes(Status...)");
        }
    }

    private Node getRawNode(final String nodeId) {
        readLock.lock();
        try {
            for (final Node node : nodes) {
                if (node.getNodeId().getId().equals(nodeId)) {
                    return node;
                }
            }
            return null;
        } finally {
            readLock.unlock("getRawNode(String)");
        }
    }

    /**
     * Resolves a proposed node identifier to a node identifier that the manager
     * approves. If the proposed node identifier conflicts with an existing node
     * identifier, then an approved node identifier is generated and returned to
     * the caller.
     *
     * @param proposedNodeId a proposed identifier
     *
     * @return the node identifier that should be used
     */
    private NodeIdentifier resolveProposedNodeIdentifier(final NodeIdentifier proposedNodeId) {
        readLock.lock();
        try {
            for (final Node node : nodes) {
                final NodeIdentifier nodeId = node.getNodeId();

                // are the ids the same
                final boolean sameId = nodeId.equals(proposedNodeId);

                // are the service coordinates the same
                final boolean sameServiceCoordinates = nodeId.logicallyEquals(proposedNodeId);

                if (sameId && sameServiceCoordinates) {
                    // we know about this node and it has the same ID, so the proposal is fine
                    return proposedNodeId;
                } else if (sameId && !sameServiceCoordinates) {
                    // proposed ID conflicts with existing node ID, so assign a new ID
                    final NodeIdentifier resolvedIdentifier = new NodeIdentifier(
                            UUID.randomUUID().toString(),
                            proposedNodeId.getApiAddress(),
                            proposedNodeId.getApiPort(),
                            proposedNodeId.getSocketAddress(),
                            proposedNodeId.getSocketPort());
                    logger.info(String.format("Using Node Identifier %s because proposed node identifier %s conflicts existing node identifiers",
                            resolvedIdentifier, proposedNodeId));
                    return resolvedIdentifier;
                } else if (!sameId && sameServiceCoordinates) {
                    // we know about this node, so we'll use the existing ID
                    logger.debug(String.format("Using Node Identifier %s because proposed node identifier %s matches the service coordinates",
                            nodeId, proposedNodeId));
                    return nodeId;
                }

            }

            // proposal does not conflict with existing nodes
            return proposedNodeId;
        } finally {
            readLock.unlock("resolveProposedNodeIdentifier");
        }
    }

    private boolean isHeartbeatMonitorRunning() {
        readLock.lock();
        try {
            return heartbeatMonitor != null;
        } finally {
            readLock.unlock("isHeartbeatMonitorRunning");
        }
    }

    private boolean canChangeNodeState(final String method, final URI uri) {
        return (HttpMethod.DELETE.equalsIgnoreCase(method) || HttpMethod.POST.equalsIgnoreCase(method) || HttpMethod.PUT.equalsIgnoreCase(method));
    }

    private void notifyDataFlowManagementServiceOfNodeStatusChange() {
        writeLock.lock();
        try {
            // tell service about the currently connected nodes
            logger.debug("Notifying DataFlow Management Service of current set of connected nodes.");
            dataFlowManagementService.setNodeIds(getNodeIds(Status.CONNECTED));
        } finally {
            writeLock.unlock("notifyDataFlowManagementServiceOfNodeStatusChange");
        }
    }

    private void notifyDataFlowManagmentServiceOfFlowStateChange(final PersistedFlowState newState) {
        writeLock.lock();
        try {
            logger.debug("Notifying DataFlow Management Service that flow state is " + newState);
            dataFlowManagementService.setPersistedFlowState(newState);
            if (newState != PersistedFlowState.CURRENT) {
                cachedDataFlow = null;
                /* do not reset primary node ID  because only the data flow has changed */
            }
        } finally {
            writeLock.unlock("notifyDataFlowManagementServiceOfFlowStateChange");
        }
    }

    private void logNodes(final String header, final Logger logger) {
        if (logger.isTraceEnabled()) {
            if (StringUtils.isNotBlank(header)) {
                logger.trace(header);
            }
            for (final Node node : getNodes()) {
                logger.trace(node.getNodeId() + " : " + node.getStatus());
            }
        }
    }

    private void executeSafeModeTask() {

        new Thread(new Runnable() {

            private final long threadStartTime = System.currentTimeMillis();

            @Override
            public void run() {
                logger.info("Entering safe mode...");
                final int safeModeSeconds = (int) FormatUtils.getTimeDuration(properties.getClusterManagerSafeModeDuration(), TimeUnit.SECONDS);
                final long timeToElect = (safeModeSeconds <= 0) ? Long.MAX_VALUE : threadStartTime + TimeUnit.MILLISECONDS.convert(safeModeSeconds, TimeUnit.SECONDS);
                boolean exitSafeMode = false;
                while (isRunning()) {

                    writeLock.lock();
                    try {

                        final long currentTime = System.currentTimeMillis();
                        if (timeToElect < currentTime) {
                            final Set<NodeIdentifier> connectedNodeIds = getNodeIds(Status.CONNECTED);
                            if (!connectedNodeIds.isEmpty()) {
                                // get first connected node ID
                                final NodeIdentifier connectedNodeId = connectedNodeIds.iterator().next();
                                if (assignPrimaryRole(connectedNodeId)) {
                                    try {
                                        setPrimaryNodeId(connectedNodeId);
                                        exitSafeMode = true;
                                    } catch (final DaoException de) {
                                        final String message = String.format("Failed to persist primary node ID '%s' in cluster dataflow.", connectedNodeId);
                                        logger.warn(message);
                                        addBulletin(connectedNodeId, Severity.WARNING, message);
                                        revokePrimaryRole(connectedNodeId);
                                    }
                                }
                            }
                        }

                        if (!isInSafeMode()) {
                            // a primary node has been selected outside of this thread
                            exitSafeMode = true;
                            logger.info("Exiting safe mode because " + primaryNodeId + " has been assigned the primary role.");
                            break;
                        }
                    } finally {
                        writeLock.unlock("executeSafeModeTask");
                    }

                    if (!exitSafeMode) {
                        // sleep for a bit
                        try {
                            Thread.sleep(1000);
                        } catch (final InterruptedException ie) {
                            return;
                        }
                    }

                }
            }
        }).start();
    }

    /**
     * This timer task simply processes any pending heartbeats. This timer task
     * is not strictly needed, as HeartbeatMonitoringTimerTask will do this.
     * However, this task is scheduled much more frequently and by processing
     * the heartbeats more frequently, the stats that we report have less of a
     * delay.
     */
    private class ProcessPendingHeartbeatsTask extends TimerTask {

        @Override
        public void run() {
            writeLock.lock();
            try {
                processPendingHeartbeats();
            } finally {
                writeLock.unlock("Process Pending Heartbeats Task");
            }
        }
    }

    /**
     * A timer task to detect nodes that have not sent a heartbeat in a while.
     * The "problem" nodes are marked as disconnected due to lack of heartbeat
     * by the task. No disconnection request is sent to the node. This is
     * because either the node is not functioning in which case sending the
     * request is futile or the node is running a bit slow. In the latter case,
     * we'll wait for the next heartbeat and send a reconnection request when we
     * process the heartbeat in the heartbeatHandler() method.
     */
    private class HeartbeatMonitoringTimerTask extends TimerTask {

        @Override
        public void run() {
            // keep track of any status changes
            boolean statusChanged = false;

            writeLock.lock();
            try {
                // process all of the heartbeats before we decided to kick anyone out of the cluster.
                logger.debug("Processing pending heartbeats...");
                processPendingHeartbeats();

                logger.debug("Executing heartbeat monitoring");

                // check for any nodes that have not heartbeated in a long time
                for (final Node node : getRawNodes(Status.CONNECTED)) {
                    // return prematurely if we were interrupted
                    if (Thread.currentThread().isInterrupted()) {
                        return;
                    }

                    // check if we received a recent heartbeat, changing status to disconnected if necessary
                    final long lastHeardTimestamp = node.getHeartbeat().getCreatedTimestamp();
                    final int heartbeatGapSeconds = (int) (new Date().getTime() - lastHeardTimestamp) / 1000;
                    if (heartbeatGapSeconds > getMaxHeartbeatGapSeconds()) {
                        node.setHeartbeatDisconnection();
                        addEvent(node.getNodeId(), "Node disconnected due to lack of heartbeat.");
                        addBulletin(node, Severity.WARNING, "Node disconnected due to lack of heartbeat");
                        statusChanged = true;
                    }
                }

                // if a status change occurred, make the necessary updates
                if (statusChanged) {
                    logNodes("Heartbeat Monitoring disconnected node(s)", logger);
                    // notify service of updated node set
                    notifyDataFlowManagementServiceOfNodeStatusChange();
                } else {
                    logNodes("Heartbeat Monitoring determined all nodes are healthy", logger);
                }
            } catch (final Exception ex) {
                logger.warn("Heartbeat monitor experienced exception while monitoring: " + ex, ex);
            } finally {
                writeLock.unlock("HeartbeatMonitoringTimerTask");
            }
        }
    }

    @Override
    public ClusterNodeInformation getNodeInformation() {
        readLock.lock();
        try {
            final Collection<NodeInformation> nodeInfos = new ArrayList<>();
            for (final Node node : getRawNodes(Status.CONNECTED)) {
                final NodeIdentifier id = node.getNodeId();
                final HeartbeatPayload heartbeat = node.getHeartbeatPayload();
                if (heartbeat == null) {
                    continue;
                }

                final Integer siteToSitePort = heartbeat.getSiteToSitePort();
                if (siteToSitePort == null) {
                    continue;
                }
                final int flowFileCount = (int) heartbeat.getTotalFlowFileCount();
                final NodeInformation nodeInfo = new NodeInformation(id.getApiAddress(), siteToSitePort, id.getApiPort(),
                        heartbeat.isSiteToSiteSecure(), flowFileCount);
                nodeInfos.add(nodeInfo);
            }

            final ClusterNodeInformation clusterNodeInfo = new ClusterNodeInformation();
            clusterNodeInfo.setNodeInformation(nodeInfos);
            return clusterNodeInfo;
        } finally {
            readLock.unlock("getNodeInformation");
        }
    }

    @Override
    public BulletinRepository getBulletinRepository() {
        return bulletinRepository;
    }

    @Override
    public ProcessGroupStatus getProcessGroupStatus(final String groupId) {
        final Set<Node> connectedNodes = getNodes(Node.Status.CONNECTED);

        // ensure there are some nodes in the cluster
        if (connectedNodes.isEmpty()) {
            throw new NoConnectedNodesException();
        }

        ProcessGroupStatus mergedProcessGroupStatus = null;
        for (final Node node : connectedNodes) {
            final NodeIdentifier nodeId = node.getNodeId();
            final HeartbeatPayload nodeHeartbeatPayload = node.getHeartbeatPayload();
            if (nodeHeartbeatPayload == null) {
                continue;
            }
            final ProcessGroupStatus nodeRootProcessGroupStatus = nodeHeartbeatPayload.getProcessGroupStatus();
            final ProcessGroupStatus nodeProcessGroupStatus = groupId.equals(ROOT_GROUP_ID_ALIAS) ? nodeRootProcessGroupStatus : getProcessGroupStatus(nodeRootProcessGroupStatus, groupId);
            if (nodeProcessGroupStatus == null) {
                continue;
            }

            if (mergedProcessGroupStatus == null) {
                mergedProcessGroupStatus = nodeProcessGroupStatus.clone();

                // update any  issues with the node label
                if (mergedProcessGroupStatus.getRemoteProcessGroupStatus() != null) {
                    for (final RemoteProcessGroupStatus remoteProcessGroupStatus : mergedProcessGroupStatus.getRemoteProcessGroupStatus()) {
                        final List<String> nodeAuthorizationIssues = remoteProcessGroupStatus.getAuthorizationIssues();
                        if (!nodeAuthorizationIssues.isEmpty()) {
                            for (final ListIterator<String> iter = nodeAuthorizationIssues.listIterator(); iter.hasNext();) {
                                final String Issue = iter.next();
                                iter.set("[" + nodeId.getApiAddress() + ":" + nodeId.getApiPort() + "] -- " + Issue);
                            }
                            remoteProcessGroupStatus.setAuthorizationIssues(nodeAuthorizationIssues);
                        }
                    }
                }
            } else {
                final ProcessGroupStatus nodeClone = nodeProcessGroupStatus.clone();
                for (final RemoteProcessGroupStatus remoteProcessGroupStatus : nodeClone.getRemoteProcessGroupStatus()) {
                    final List<String> nodeAuthorizationIssues = remoteProcessGroupStatus.getAuthorizationIssues();
                    if (!nodeAuthorizationIssues.isEmpty()) {
                        for (final ListIterator<String> iter = nodeAuthorizationIssues.listIterator(); iter.hasNext();) {
                            final String Issue = iter.next();
                            iter.set("[" + nodeId.getApiAddress() + ":" + nodeId.getApiPort() + "] -- " + Issue);
                        }
                        remoteProcessGroupStatus.setAuthorizationIssues(nodeAuthorizationIssues);
                    }
                }

                ProcessGroupStatus.merge(mergedProcessGroupStatus, nodeClone);
            }
        }

        return mergedProcessGroupStatus;
    }

    private ProcessGroupStatus getProcessGroupStatus(final ProcessGroupStatus parent, final String groupId) {
        if (parent.getId().equals(groupId)) {
            return parent;
        }

        for (final ProcessGroupStatus child : parent.getProcessGroupStatus()) {
            final ProcessGroupStatus matching = getProcessGroupStatus(child, groupId);
            if (matching != null) {
                return matching;
            }
        }

        return null;
    }

    @Override
    public SystemDiagnostics getSystemDiagnostics() {
        final Set<Node> connectedNodes = getNodes(Node.Status.CONNECTED);

        // ensure there are some nodes...
        if (connectedNodes.isEmpty()) {
            throw new NoConnectedNodesException();
        }

        SystemDiagnostics clusterDiagnostics = null;
        for (final Node node : connectedNodes) {
            final HeartbeatPayload nodeHeartbeatPayload = node.getHeartbeatPayload();
            if (nodeHeartbeatPayload == null) {
                continue;
            }
            final SystemDiagnostics nodeDiagnostics = nodeHeartbeatPayload.getSystemDiagnostics();
            if (nodeDiagnostics == null) {
                continue;
            }

            if (clusterDiagnostics == null) {
                clusterDiagnostics = nodeDiagnostics.clone();
            } else {
                merge(clusterDiagnostics, nodeDiagnostics);
            }
        }

        return clusterDiagnostics;
    }

    private void merge(final SystemDiagnostics target, final SystemDiagnostics sd) {

        // threads
        target.setDaemonThreads(target.getDaemonThreads() + sd.getDaemonThreads());
        target.setTotalThreads(target.getTotalThreads() + sd.getTotalThreads());

        // heap
        target.setTotalHeap(target.getTotalHeap() + sd.getTotalHeap());
        target.setUsedHeap(target.getUsedHeap() + sd.getUsedHeap());
        target.setMaxHeap(target.getMaxHeap() + sd.getMaxHeap());

        // non heap
        target.setTotalNonHeap(target.getTotalNonHeap() + sd.getTotalNonHeap());
        target.setUsedNonHeap(target.getUsedNonHeap() + sd.getUsedNonHeap());
        target.setMaxNonHeap(target.getMaxNonHeap() + sd.getMaxNonHeap());

        // processors
        target.setAvailableProcessors(target.getAvailableProcessors() + sd.getAvailableProcessors());

        // load
        if (sd.getProcessorLoadAverage() != null) {
            if (target.getProcessorLoadAverage() != null) {
                target.setProcessorLoadAverage(target.getProcessorLoadAverage() + sd.getProcessorLoadAverage());
            } else {
                target.setProcessorLoadAverage(sd.getProcessorLoadAverage());
            }
        }

        // db disk usage
        merge(target.getFlowFileRepositoryStorageUsage(), sd.getFlowFileRepositoryStorageUsage());

        // repo disk usage
        final Map<String, StorageUsage> targetContentRepoMap;
        if (target.getContentRepositoryStorageUsage() == null) {
            targetContentRepoMap = new LinkedHashMap<>();
            target.setContentRepositoryStorageUsage(targetContentRepoMap);
        } else {
            targetContentRepoMap = target.getContentRepositoryStorageUsage();
        }
        if (sd.getContentRepositoryStorageUsage() != null) {
            for (final Map.Entry<String, StorageUsage> sdEntry : sd.getContentRepositoryStorageUsage().entrySet()) {
                final StorageUsage mergedDiskUsage = targetContentRepoMap.get(sdEntry.getKey());
                if (mergedDiskUsage == null) {
                    targetContentRepoMap.put(sdEntry.getKey(), sdEntry.getValue());
                } else {
                    merge(mergedDiskUsage, sdEntry.getValue());
                }
            }
        }

        // garbage collection
        final Map<String, GarbageCollection> targetGarbageCollection;
        if (target.getGarbageCollection() == null) {
            targetGarbageCollection = new LinkedHashMap<>();
            target.setGarbageCollection(targetGarbageCollection);
        } else {
            targetGarbageCollection = target.getGarbageCollection();
        }
        if (sd.getGarbageCollection() != null) {
            for (final Map.Entry<String, GarbageCollection> gcEntry : sd.getGarbageCollection().entrySet()) {
                final GarbageCollection mergedGarbageCollection = targetGarbageCollection.get(gcEntry.getKey());
                if (mergedGarbageCollection == null) {
                    targetGarbageCollection.put(gcEntry.getKey(), gcEntry.getValue().clone());
                } else {
                    merge(mergedGarbageCollection, gcEntry.getValue());
                }
            }
        }
    }

    private void merge(final StorageUsage target, final StorageUsage du) {
        target.setFreeSpace(target.getFreeSpace() + du.getFreeSpace());
        target.setTotalSpace(target.getTotalSpace() + du.getTotalSpace());
    }

    private void merge(final GarbageCollection target, final GarbageCollection gc) {
        target.setCollectionCount(target.getCollectionCount() + gc.getCollectionCount());
        target.setCollectionTime(target.getCollectionTime() + gc.getCollectionTime());
    }

    public static Date normalizeStatusSnapshotDate(final Date toNormalize, final long numMillis) {
        final long time = toNormalize.getTime();
        return new Date(time - (time % numMillis));
    }

    private NodeDTO createNodeDTO(final Node node) {
        final NodeDTO nodeDto = new NodeDTO();
        final NodeIdentifier nodeId = node.getNodeId();
        nodeDto.setNodeId(nodeId.getId());
        nodeDto.setAddress(nodeId.getApiAddress());
        nodeDto.setApiPort(nodeId.getApiPort());
        nodeDto.setStatus(node.getStatus().name());
        nodeDto.setPrimary(node.equals(getPrimaryNode()));
        final Date connectionRequested = new Date(node.getConnectionRequestedTimestamp());
        nodeDto.setConnectionRequested(connectionRequested);

        return nodeDto;
    }

    private List<StatusSnapshotDTO> aggregate(Map<Date, List<StatusSnapshot>> snapshotsToAggregate) {
        // Aggregate the snapshots
        final List<StatusSnapshotDTO> aggregatedSnapshotDtos = new ArrayList<>();
        for (final Map.Entry<Date, List<StatusSnapshot>> entry : snapshotsToAggregate.entrySet()) {
            final StatusSnapshotDTO dto = new StatusSnapshotDTO();
            dto.setTimestamp(entry.getKey());

            final List<StatusSnapshot> snapshots = entry.getValue();
            final StatusSnapshot reducedSnapshot = snapshots.get(0).getValueReducer().reduce(snapshots);
            dto.setStatusMetrics(StatusHistoryUtil.createStatusSnapshotDto(reducedSnapshot).getStatusMetrics());

            aggregatedSnapshotDtos.add(dto);
        }

        return aggregatedSnapshotDtos;
    }

    public ClusterStatusHistoryDTO getProcessorStatusHistory(final String processorId) {
        return getProcessorStatusHistory(processorId, null, null, Integer.MAX_VALUE);
    }

    public ClusterStatusHistoryDTO getProcessorStatusHistory(final String processorId, final Date startDate, final Date endDate, final int preferredDataPoints) {
        final List<NodeStatusHistoryDTO> nodeHistories = new ArrayList<>();

        StatusHistoryDTO lastStatusHistory = null;
        Set<MetricDescriptor<?>> processorDescriptors = new LinkedHashSet<>();
        Map<Date, List<StatusSnapshot>> snapshotsToAggregate = new TreeMap<>();

        for (final Node node : getRawNodes()) {
            final ComponentStatusRepository statusRepository = componentMetricsRepositoryMap.get(node.getNodeId());
            if (statusRepository == null) {
                continue;
            }

            final StatusHistory statusHistory = statusRepository.getProcessorStatusHistory(processorId, startDate, endDate, preferredDataPoints);
            if (statusHistory == null) {
                continue;
            }

            processorDescriptors.addAll(statusRepository.getProcessorMetricDescriptors());

            // record the status history (last) to get the component details for use later
            final StatusHistoryDTO statusHistoryDto = createStatusHistoryDto(statusHistory);
            lastStatusHistory = statusHistoryDto;

            final NodeStatusHistoryDTO nodeHistory = new NodeStatusHistoryDTO();
            nodeHistory.setStatusHistory(statusHistoryDto);
            nodeHistory.setNode(createNodeDTO(node));
            nodeHistories.add(nodeHistory);

            // collect all of the snapshots to aggregate
            for (final StatusSnapshot snapshot : statusHistory.getStatusSnapshots()) {
                final Date normalizedDate = normalizeStatusSnapshotDate(snapshot.getTimestamp(), componentStatusSnapshotMillis);
                List<StatusSnapshot> snapshots = snapshotsToAggregate.get(normalizedDate);
                if (snapshots == null) {
                    snapshots = new ArrayList<>();
                    snapshotsToAggregate.put(normalizedDate, snapshots);
                }
                snapshots.add(snapshot);
            }
        }

        // Aggregate the snapshots
        final List<StatusSnapshotDTO> aggregatedSnapshotDtos = aggregate(snapshotsToAggregate);

        // get the details for this component from the last status history
        final LinkedHashMap<String, String> clusterStatusHistoryDetails = new LinkedHashMap<>();
        clusterStatusHistoryDetails.putAll(lastStatusHistory.getDetails());

        final StatusHistoryDTO clusterStatusHistory = new StatusHistoryDTO();
        clusterStatusHistory.setGenerated(new Date());
        clusterStatusHistory.setFieldDescriptors(StatusHistoryUtil.createFieldDescriptorDtos(processorDescriptors));
        clusterStatusHistory.setDetails(clusterStatusHistoryDetails);
        clusterStatusHistory.setStatusSnapshots(aggregatedSnapshotDtos);

        final ClusterStatusHistoryDTO history = new ClusterStatusHistoryDTO();
        history.setGenerated(new Date());
        history.setNodeStatusHistory(nodeHistories);
        history.setClusterStatusHistory(clusterStatusHistory);
        return history;
    }

    public StatusHistoryDTO createStatusHistoryDto(final StatusHistory statusHistory) {
        final StatusHistoryDTO dto = new StatusHistoryDTO();

        dto.setDetails(new LinkedHashMap<>(statusHistory.getComponentDetails()));
        dto.setFieldDescriptors(StatusHistoryUtil.createFieldDescriptorDtos(statusHistory));
        dto.setGenerated(statusHistory.getDateGenerated());

        final List<StatusSnapshotDTO> statusSnapshots = new ArrayList<>();
        for (final StatusSnapshot statusSnapshot : statusHistory.getStatusSnapshots()) {
            statusSnapshots.add(StatusHistoryUtil.createStatusSnapshotDto(statusSnapshot));
        }
        dto.setStatusSnapshots(statusSnapshots);

        return dto;
    }

    public ClusterStatusHistoryDTO getConnectionStatusHistory(final String connectionId) {
        return getConnectionStatusHistory(connectionId, null, null, Integer.MAX_VALUE);
    }

    public ClusterStatusHistoryDTO getConnectionStatusHistory(final String connectionId, final Date startDate, final Date endDate, final int preferredDataPoints) {
        final List<NodeStatusHistoryDTO> nodeHistories = new ArrayList<>();

        StatusHistoryDTO lastStatusHistory = null;
        Set<MetricDescriptor<?>> connectionDescriptors = new LinkedHashSet<>();
        Map<Date, List<StatusSnapshot>> snapshotsToAggregate = new TreeMap<>();

        for (final Node node : getRawNodes()) {
            final ComponentStatusRepository statusRepository = componentMetricsRepositoryMap.get(node.getNodeId());
            if (statusRepository == null) {
                continue;
            }

            final StatusHistory statusHistory = statusRepository.getConnectionStatusHistory(connectionId, startDate, endDate, preferredDataPoints);
            if (statusHistory == null) {
                continue;
            }

            final StatusHistoryDTO statusHistoryDto = createStatusHistoryDto(statusHistory);
            // record the status history (last) to get the componet details for use later
            lastStatusHistory = statusHistoryDto;
            connectionDescriptors.addAll(statusRepository.getConnectionMetricDescriptors());

            final NodeStatusHistoryDTO nodeHistory = new NodeStatusHistoryDTO();
            nodeHistory.setStatusHistory(statusHistoryDto);
            nodeHistory.setNode(createNodeDTO(node));
            nodeHistories.add(nodeHistory);

            // collect all of the snapshots to aggregate
            for (final StatusSnapshot snapshot : statusHistory.getStatusSnapshots()) {
                final Date normalizedDate = normalizeStatusSnapshotDate(snapshot.getTimestamp(), componentStatusSnapshotMillis);
                List<StatusSnapshot> snapshots = snapshotsToAggregate.get(normalizedDate);
                if (snapshots == null) {
                    snapshots = new ArrayList<>();
                    snapshotsToAggregate.put(normalizedDate, snapshots);
                }
                snapshots.add(snapshot);
            }
        }

        // Aggregate the snapshots
        final List<StatusSnapshotDTO> aggregatedSnapshotDtos = aggregate(snapshotsToAggregate);

        // get the details for this component from the last status history
        final LinkedHashMap<String, String> clusterStatusHistoryDetails = new LinkedHashMap<>();
        clusterStatusHistoryDetails.putAll(lastStatusHistory.getDetails());

        final StatusHistoryDTO clusterStatusHistory = new StatusHistoryDTO();
        clusterStatusHistory.setGenerated(new Date());
        clusterStatusHistory.setFieldDescriptors(StatusHistoryUtil.createFieldDescriptorDtos(connectionDescriptors));
        clusterStatusHistory.setDetails(clusterStatusHistoryDetails);
        clusterStatusHistory.setStatusSnapshots(aggregatedSnapshotDtos);

        final ClusterStatusHistoryDTO history = new ClusterStatusHistoryDTO();
        history.setGenerated(new Date());
        history.setNodeStatusHistory(nodeHistories);
        history.setClusterStatusHistory(clusterStatusHistory);
        return history;
    }

    public ClusterStatusHistoryDTO getProcessGroupStatusHistory(final String processGroupId) {
        return getProcessGroupStatusHistory(processGroupId, null, null, Integer.MAX_VALUE);
    }

    public ClusterStatusHistoryDTO getProcessGroupStatusHistory(final String processGroupId, final Date startDate, final Date endDate, final int preferredDataPoints) {
        final List<NodeStatusHistoryDTO> nodeHistories = new ArrayList<>();

        StatusHistoryDTO lastStatusHistory = null;
        Set<MetricDescriptor<?>> processGroupDescriptors = new LinkedHashSet<>();
        Map<Date, List<StatusSnapshot>> snapshotsToAggregate = new TreeMap<>();

        for (final Node node : getRawNodes()) {
            final ComponentStatusRepository statusRepository = componentMetricsRepositoryMap.get(node.getNodeId());
            if (statusRepository == null) {
                continue;
            }

            final StatusHistory statusHistory = statusRepository.getProcessGroupStatusHistory(processGroupId, startDate, endDate, preferredDataPoints);
            if (statusHistory == null) {
                continue;
            }

            final StatusHistoryDTO statusHistoryDto = createStatusHistoryDto(statusHistory);
            // record the status history (last) to get the componet details for use later
            lastStatusHistory = statusHistoryDto;
            processGroupDescriptors.addAll(statusRepository.getProcessGroupMetricDescriptors());

            final NodeStatusHistoryDTO nodeHistory = new NodeStatusHistoryDTO();
            nodeHistory.setStatusHistory(statusHistoryDto);
            nodeHistory.setNode(createNodeDTO(node));
            nodeHistories.add(nodeHistory);

            // collect all of the snapshots to aggregate
            for (final StatusSnapshot snapshot : statusHistory.getStatusSnapshots()) {
                final Date normalizedDate = normalizeStatusSnapshotDate(snapshot.getTimestamp(), componentStatusSnapshotMillis);
                List<StatusSnapshot> snapshots = snapshotsToAggregate.get(normalizedDate);
                if (snapshots == null) {
                    snapshots = new ArrayList<>();
                    snapshotsToAggregate.put(normalizedDate, snapshots);
                }
                snapshots.add(snapshot);
            }
        }

        // Aggregate the snapshots
        final List<StatusSnapshotDTO> aggregatedSnapshotDtos = aggregate(snapshotsToAggregate);

        // get the details for this component from the last status history
        final LinkedHashMap<String, String> clusterStatusHistoryDetails = new LinkedHashMap<>();
        clusterStatusHistoryDetails.putAll(lastStatusHistory.getDetails());

        final StatusHistoryDTO clusterStatusHistory = new StatusHistoryDTO();
        clusterStatusHistory.setGenerated(new Date());
        clusterStatusHistory.setDetails(clusterStatusHistoryDetails);
        clusterStatusHistory.setFieldDescriptors(StatusHistoryUtil.createFieldDescriptorDtos(processGroupDescriptors));
        clusterStatusHistory.setStatusSnapshots(aggregatedSnapshotDtos);

        final ClusterStatusHistoryDTO history = new ClusterStatusHistoryDTO();
        history.setGenerated(new Date());
        history.setNodeStatusHistory(nodeHistories);
        history.setClusterStatusHistory(clusterStatusHistory);
        return history;
    }

    public ClusterStatusHistoryDTO getRemoteProcessGroupStatusHistory(final String remoteGroupId) {
        return getRemoteProcessGroupStatusHistory(remoteGroupId, null, null, Integer.MAX_VALUE);
    }

    public ClusterStatusHistoryDTO getRemoteProcessGroupStatusHistory(final String remoteGroupId, final Date startDate, final Date endDate, final int preferredDataPoints) {
        final List<NodeStatusHistoryDTO> nodeHistories = new ArrayList<>();

        StatusHistoryDTO lastStatusHistory = null;
        Set<MetricDescriptor<?>> remoteProcessGroupDescriptors = new LinkedHashSet<>();
        Map<Date, List<StatusSnapshot>> snapshotsToAggregate = new TreeMap<>();

        for (final Node node : getRawNodes()) {
            final ComponentStatusRepository statusRepository = componentMetricsRepositoryMap.get(node.getNodeId());
            if (statusRepository == null) {
                continue;
            }

            final StatusHistory statusHistory = statusRepository.getRemoteProcessGroupStatusHistory(remoteGroupId, startDate, endDate, preferredDataPoints);
            if (statusHistory == null) {
                continue;
            }

            final StatusHistoryDTO statusHistoryDto = createStatusHistoryDto(statusHistory);
            // record the status history (last) to get the componet details for use later
            lastStatusHistory = statusHistoryDto;
            remoteProcessGroupDescriptors.addAll(statusRepository.getRemoteProcessGroupMetricDescriptors());

            final NodeStatusHistoryDTO nodeHistory = new NodeStatusHistoryDTO();
            nodeHistory.setStatusHistory(statusHistoryDto);
            nodeHistory.setNode(createNodeDTO(node));
            nodeHistories.add(nodeHistory);

            // collect all of the snapshots to aggregate
            for (final StatusSnapshot snapshot : statusHistory.getStatusSnapshots()) {
                final Date normalizedDate = normalizeStatusSnapshotDate(snapshot.getTimestamp(), componentStatusSnapshotMillis);
                List<StatusSnapshot> snapshots = snapshotsToAggregate.get(normalizedDate);
                if (snapshots == null) {
                    snapshots = new ArrayList<>();
                    snapshotsToAggregate.put(normalizedDate, snapshots);
                }
                snapshots.add(snapshot);
            }
        }

        // Aggregate the snapshots
        final List<StatusSnapshotDTO> aggregatedSnapshotDtos = aggregate(snapshotsToAggregate);

        // get the details for this component from the last status history
        final LinkedHashMap<String, String> clusterStatusHistoryDetails = new LinkedHashMap<>();
        clusterStatusHistoryDetails.putAll(lastStatusHistory.getDetails());

        final StatusHistoryDTO clusterStatusHistory = new StatusHistoryDTO();
        clusterStatusHistory.setGenerated(new Date());
        clusterStatusHistory.setDetails(clusterStatusHistoryDetails);
        clusterStatusHistory.setFieldDescriptors(StatusHistoryUtil.createFieldDescriptorDtos(remoteProcessGroupDescriptors));
        clusterStatusHistory.setStatusSnapshots(aggregatedSnapshotDtos);

        final ClusterStatusHistoryDTO history = new ClusterStatusHistoryDTO();
        history.setGenerated(new Date());
        history.setNodeStatusHistory(nodeHistories);
        history.setClusterStatusHistory(clusterStatusHistory);
        return history;
    }

    private static class ClusterManagerLock {

        private final Lock lock;
        private static final Logger logger = LoggerFactory.getLogger("cluster.lock");
        private long lockTime;
        private final String name;

        public ClusterManagerLock(final Lock lock, final String name) {
            this.lock = lock;
            this.name = name;
        }

        @SuppressWarnings("unused")
        public boolean tryLock() {
            logger.trace("Trying to obtain Cluster Manager Lock: {}", name);
            final boolean success = lock.tryLock();
            if (!success) {
                logger.trace("TryLock failed for Cluster Manager Lock: {}", name);
                return false;
            }
            logger.trace("TryLock successful");
            return true;
        }

        public boolean tryLock(final long timeout, final TimeUnit timeUnit) {
            logger.trace("Trying to obtain Cluster Manager Lock {} with a timeout of {} {}", name, timeout, timeUnit);
            final boolean success;
            try {
                success = lock.tryLock(timeout, timeUnit);
            } catch (final InterruptedException ie) {
                return false;
            }

            if (!success) {
                logger.trace("TryLock failed for Cluster Manager Lock {} with a timeout of {} {}", name, timeout, timeUnit);
                return false;
            }
            logger.trace("TryLock successful");
            return true;
        }

        public void lock() {
            logger.trace("Obtaining Cluster Manager Lock {}", name);
            lock.lock();
            lockTime = System.nanoTime();
            logger.trace("Obtained Cluster Manager Lock {}", name);
        }

        public void unlock(final String task) {
            logger.trace("Releasing Cluster Manager Lock {}", name);
            final long nanosLocked = System.nanoTime() - lockTime;
            lock.unlock();
            logger.trace("Released Cluster Manager Lock {}", name);

            final long millisLocked = TimeUnit.MILLISECONDS.convert(nanosLocked, TimeUnit.NANOSECONDS);
            if (millisLocked > 100L) {
                logger.debug("Cluster Manager Lock {} held for {} milliseconds for task: {}", name, millisLocked, task);
            }
        }
    }

    @Override
    public Set<String> getControllerServiceIdentifiers(final Class<? extends ControllerService> serviceType) {
        return controllerServiceProvider.getControllerServiceIdentifiers(serviceType);
    }
}<|MERGE_RESOLUTION|>--- conflicted
+++ resolved
@@ -63,6 +63,7 @@
 import javax.xml.validation.SchemaFactory;
 import javax.xml.validation.Validator;
 
+import org.apache.commons.lang3.StringUtils;
 import org.apache.nifi.admin.service.AuditService;
 import org.apache.nifi.cluster.BulletinsPayload;
 import org.apache.nifi.cluster.ClusterNodeInformation;
@@ -117,6 +118,7 @@
 import org.apache.nifi.cluster.protocol.message.PrimaryRoleAssignmentMessage;
 import org.apache.nifi.cluster.protocol.message.ProtocolMessage;
 import org.apache.nifi.cluster.protocol.message.ProtocolMessage.MessageType;
+import org.apache.nifi.cluster.protocol.message.ReconnectionFailureMessage;
 import org.apache.nifi.cluster.protocol.message.ReconnectionRequestMessage;
 import org.apache.nifi.components.PropertyDescriptor;
 import org.apache.nifi.controller.ControllerService;
@@ -191,7 +193,6 @@
 import org.apache.nifi.web.api.entity.RemoteProcessGroupEntity;
 import org.apache.nifi.web.api.entity.RemoteProcessGroupsEntity;
 import org.apache.nifi.web.util.WebUtils;
-import org.apache.commons.lang3.StringUtils;
 import org.slf4j.Logger;
 import org.slf4j.LoggerFactory;
 import org.w3c.dom.DOMException;
@@ -202,8 +203,6 @@
 import org.xml.sax.SAXParseException;
 
 import com.sun.jersey.api.client.ClientResponse;
-
-import org.apache.nifi.cluster.protocol.message.ReconnectionFailureMessage;
 
 /**
  * Provides a cluster manager implementation. The manager federates incoming
@@ -1289,7 +1288,6 @@
         }
     }
 
-<<<<<<< HEAD
     /**
      * Adds an instance of a specified controller service.
      *
@@ -1299,11 +1297,9 @@
      * @return
      */
     @Override
-    public ControllerServiceNode createControllerService(String type) {
-        return controllerServiceProvider.createControllerService(type);
-    }
-=======
->>>>>>> 2da57924
+    public ControllerServiceNode createControllerService(final String type, final boolean firstTimeAdded) {
+        return controllerServiceProvider.createControllerService(type, firstTimeAdded);
+    }
 
     @Override
     public ControllerService getControllerService(String serviceIdentifier) {
@@ -1326,16 +1322,10 @@
     }
 
     @Override
-<<<<<<< HEAD
     public String getControllerServiceName(final String serviceIdentifier) {
     	return controllerServiceProvider.getControllerServiceName(serviceIdentifier);
     }
 
-=======
-    public ControllerServiceNode createControllerService(final String type, final String id, final boolean firstTimeAdded) {
-        return controllerServiceProvider.createControllerService(type, id, firstTimeAdded);
-    }
-    
     @Override
     public void removeControllerService(final ControllerServiceNode serviceNode) {
         controllerServiceProvider.removeControllerService(serviceNode);
@@ -1353,7 +1343,6 @@
     }
     
     
->>>>>>> 2da57924
     /**
      * Handle a bulletins message.
      *
